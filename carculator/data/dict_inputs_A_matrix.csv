<<<<<<< HEAD
market for transport, freight, sea, tanker for petroleum;GLO;ton kilometer;transport, freight, sea, tanker for petroleum
Heat, waste;('air',);megajoule
market for metal working, average for copper product manufacturing;GLO;kilogram;metal working, average for copper product manufacturing
market for water, decarbonised;DE;kilogram;water, decarbonised
Nitrogen oxides;('air', 'low population density, long-term');kilogram
market group for heat, central or small-scale, natural gas;RER;megajoule;heat, central or small-scale, natural gas
market for chromium oxide, flakes;GLO;kilogram;chromium oxide, flakes
nitric acid production, product in 50% solution state;RER;kilogram;nitric acid, without water, in 50% solution state
noise, octave 7, day time, urban;('octave 7', 'day time', 'urban');joule
market for municipal solid waste;RoW;kilogram;municipal solid waste
production of nickle-based catalyst for methanation;RER;kilogram;production of nickle-based catalyst for methanation
epoxy resin production, liquid;RoW;kilogram;epoxy resin, liquid
tetrafluoroethylene production;RoW;kilogram;tetrafluoroethylene
storage module, high pressure, at fuelling station;GLO;unit;storage module, high pressure, at fuelling station
market for charger, electric passenger car;GLO;kilogram;charger, electric passenger car
market for diesel, burned in building machine;GLO;megajoule;diesel, burned in building machine
Essential BoP;GLO;kilogram;Essential BoP
market for manganese sulfate;GLO;kilogram;manganese sulfate
market for brake wear emissions, passenger car;GLO;kilogram;brake wear emissions, passenger car
End-busbar copper;GLO;kilogram;End-busbar copper
Water, unspecified natural origin;('natural resource', 'in water');cubic meter
treatment of waste gypsum, inert material landfill;Europe without Switzerland;kilogram;waste gypsum
Battery BoP;GLO;kilogram;Battery BoP
pipeline, supercritical CO2/km;RER;kilometer;pipeline, supercritical CO2/km
NMVOC, non-methane volatile organic compounds, unspecified origin;('air', 'low population density, long-term');kilogram
SMR BM, HT+LT, with digestate incineration, 26 bar;CH;megajoule;Hydrogen, gaseous, 26 bar
Tab Copper;GLO;kilogram;Tab Copper
market for sulfur hexafluoride, liquid;RER;kilogram;sulfur hexafluoride, liquid
noise, octave 5, day time, rural;('octave 5', 'day time', 'rural');joule
Toluene;('air',);kilogram
Biodiesel from cooking oil;RER;kilogram;Biodiesel from cooking oil
argon production, liquid;RoW;kilogram;argon, liquid
Membrane;GLO;kilowatt;Membrane
activated silica production;GLO;kilogram;activated silica
market for aluminium oxide, metallurgical;IAI Area, EU27 & EFTA;kilogram;aluminium oxide, metallurgical
market for sugar beet seed, for sowing;GLO;kilogram;sugar beet seed, for sowing
noise, octave 8, day time, urban;('octave 8', 'day time', 'urban');joule
Manganese;('water', 'surface water');kilogram
treatment of hazardous waste, hazardous waste incineration;CH;kilogram;hazardous waste, for incineration
Buffer tank;GLO;unit;Buffer tank
Hydrogen dispenser, for gaseous hydrogen;GLO;unit;Hydrogen dispenser, for gaseous hydrogen
market for transport, freight, sea, tanker for liquid goods other than petroleum and liquefied natural gas;GLO;ton kilometer;transport, freight, sea, tanker for liquid goods other than petroleum and liquefied natural gas
Formaldehyde;('air',);kilogram
market for transport, freight, lorry 16-32 metric ton, EURO3;RoW;ton kilometer;transport, freight, lorry 16-32 metric ton, EURO3
Syngas, RWGS, Production;RER;kilogram;Syngas, RWGS, Production
Cadmium;('air', 'urban air close to ground');kilogram
market for waste plastic, industrial electronics;RoW;kilogram;waste plastic, industrial electronics
market for display, liquid crystal, 17 inches;GLO;unit;display, liquid crystal, 17 inches
Battery tray;GLO;kilogram;Battery tray
Fuel tank, compressed hydrogen gas, 700bar, with HDPE liner;RER;kilogram;Hydrogen tank
forwarding, forwarder;RER;hour;forwarding, forwarder
market for calcium chloride;RER;kilogram;calcium chloride
noise, octave 6, day time, suburban;('octave 6', 'day time', 'suburban');joule
treatment of wastewater, from residence, capacity 1.1E10l/year;RoW;cubic meter;wastewater, from residence
noise, octave 6, day time, rural;('octave 6', 'day time', 'rural');joule
Transformation, from forest, extensive;('natural resource', 'land');square meter
market for hexane;GLO;kilogram;hexane
Particulates, < 2.5 um;('air',);kilogram
SMR NG, 25 bar;CH;megajoule;SMR NG, 25 bar
Occupation, forest, extensive;('natural resource', 'land');square meter-year
market group for natural gas, high pressure;Europe without Switzerland;cubic meter;natural gas, high pressure
distribution network construction, electricity, low voltage;CH;kilometer;distribution network, electricity, low voltage
Anode current collector, LFP;JP;kilogram;Anode current collector, LFP
Module lid;GLO;kilogram;Module lid
market for sheet rolling, chromium steel;GLO;kilogram;sheet rolling, chromium steel
market for chemical factory, organics;GLO;unit;chemical factory, organics
Carbon monoxide, fossil;('air', 'low population density, long-term');kilogram
PAH, polycyclic aromatic hydrocarbons;('air', 'low population density, long-term');kilogram
Module fasteners;GLO;kilogram;Module fasteners
Sulfate;('water',);kilogram
Ethanol from wheat straw pellets;RER;kilogram;Ethanol from wheat straw pellets
gravel production, crushed;RoW;kilogram;gravel, crushed
market group for electricity, medium voltage;JPN;kilowatt hour;electricity, medium voltage
market for aluminium, wrought alloy;GLO;kilogram;aluminium, wrought alloy
market for concrete, normal;RoW;cubic meter;concrete, normal
market group for light fuel oil;RER;kilogram;light fuel oil
maintenance, passenger car;RER;unit;passenger car maintenance
market for soap;GLO;kilogram;soap
Catalyst layer;GLO;kilowatt;Catalyst layer
noise, octave 3, day time, suburban;('octave 3', 'day time', 'suburban');joule
treatment of sewage sludge by anaerobic digestion;CH;cubic meter;biogas
Strontium;('water', 'surface water');kilogram
Carbon monoxide, non-fossil;('air',);kilogram
Occupation, traffic area, rail/road embankment;('natural resource', 'land');square meter-year
MEA hot pressing;GLO;kilogram;MEA hot pressing
Negative current collector Cu;GLO;kilogram;Negative current collector Cu
Manifolds;GLO;kilogram;Manifolds
Selenium;('air', 'urban air close to ground');kilogram
Benzene;('air', 'urban air close to ground');kilogram
Benzene;('air',);kilogram
polyethylene production, low density, granulate;RoW;kilogram;polyethylene, low density, granulate
market for nitrogen fertiliser, as N;GLO;kilogram;nitrogen fertiliser, as N
noise, octave 4, day time, suburban;('octave 4', 'day time', 'suburban');joule
market for styrene butadiene rubber (SBR);RER;kilogram;styrene butadiene rubber (SBR)
metal working, average for chromium steel product manufacturing;RER;kilogram;metal working, average for chromium steel product manufacturing
Electrolyte, LFP;JP;kilogram;Electrolyte, LFP
steel production, converter, low-alloyed;RER;kilogram;steel, low-alloyed
market for heat, district or industrial, other than natural gas;Europe without Switzerland;megajoule;heat, district or industrial, other than natural gas
Electrolyte;GLO;kilogram;Electrolyte
nickel mine operation, sulfidic ore;GLO;kilogram;nickel, 99.5%
market for silica sand;GLO;kilogram;silica sand
market for petrol, low-sulfur;Europe without Switzerland;kilogram;petrol, low-sulfur
treatment of waste mineral oil, hazardous waste incineration;RoW;kilogram;waste mineral oil
Mercury;('air',);kilogram
market for steel, low-alloyed, hot rolled;GLO;kilogram;steel, low-alloyed, hot rolled
noise, octave 2, day time, urban;('octave 2', 'day time', 'urban');joule
Refined Waste Cooking Oil {RER} | Refining of waste cooking oil Europe | Alloc Rec, U;RER;megajoule;Refined Waste Cooking Oil {RER} | Refining of waste cooking oil Europe | Alloc Rec, U
cement production, Portland;CH;kilogram;cement, Portland
Methane, fossil;('air', 'low population density, long-term');kilogram
Lithium, ion;('water',);kilogram
kraft paper production, bleached;RoW;kilogram;kraft paper, bleached
pump production, 40W;CH;unit;pump, 40W
market for stone wool, packed;GLO;kilogram;stone wool, packed
Lead;('air', 'non-urban air or from high stacks');kilogram
market for diethanolamine;GLO;kilogram;diethanolamine
Cathode current collector, NCA;JP;kilogram;Cathode current collector, NCA
market for ammonia, liquid;RER;kilogram;ammonia, liquid
sulfuric acid production;RoW;kilogram;sulfuric acid
market for aluminium alloy, AlLi;GLO;kilogram;aluminium alloy, AlLi
noise, octave 3, day time, urban;('octave 3', 'day time', 'urban');joule
market for ethylene carbonate;GLO;kilogram;ethylene carbonate
market for air compressor, screw-type compressor, 300kW;GLO;unit;air compressor, screw-type compressor, 300kW
Textile, carbon cloth;GLO;kilogram;Textile, carbon cloth
market for flat glass, coated;RER;kilogram;flat glass, coated
market for steel, low-alloyed;GLO;kilogram;steel, low-alloyed
Occupation, construction site;('natural resource', 'land');square meter-year
Lead;('air', 'urban air close to ground');kilogram
router, internet;CH;unit;router, internet
market for concrete, normal;CH;cubic meter;concrete, normal
market for manual dismantling of used passenger car with internal combustion engine;GLO;unit;manual dismantling of used passenger car with internal combustion engine
NMVOC, non-methane volatile organic compounds, unspecified origin;('air', 'non-urban air or from high stacks');kilogram
Particulates, < 2.5 um;('air', 'non-urban air or from high stacks');kilogram
electricity production, photovoltaic, 3kWp slanted-roof installation, multi-Si, panel, mounted;DE;kilowatt hour;electricity, low voltage
market for water, completely softened;RER;kilogram;water, completely softened
market for iodine;GLO;kilogram;iodine
pumps, carbon dioxide capture process;RER;unit;pumps, carbon dioxide capture process
market for N-methyl-2-pyrrolidone;GLO;kilogram;N-methyl-2-pyrrolidone
Positive current collector Al;GLO;kilogram;Positive current collector Al
Dinitrogen monoxide;('air', 'urban air close to ground');kilogram
market for nylon 6-6, glass-filled;RoW;kilogram;nylon 6-6, glass-filled
market for tap water;RoW;kilogram;tap water
Zinc, ion;('water', 'surface water');kilogram
skidding, skidder;RER;hour;skidding, skidder
Sulfur dioxide;('air', 'urban air close to ground');kilogram
market for power distribution unit, for electric passenger car;GLO;kilogram;power distribution unit, for electric passenger car
market for steel, chromium steel 18/8;GLO;kilogram;steel, chromium steel 18/8
Hydrocarbons, aromatic;('water', 'surface water');kilogram
lithium hydroxide production;GLO;kilogram;lithium hydroxide
Transformation, from traffic area, rail/road embankment;('natural resource', 'land');square meter
market for copper oxide;GLO;kilogram;copper oxide
sheet rolling, steel;RoW;kilogram;sheet rolling, steel
market for electronic component factory;GLO;unit;electronic component factory
reinforcing steel production;RER;kilogram;reinforcing steel
Water, well, in ground;('natural resource', 'in water');cubic meter
market for concrete block;DE;kilogram;concrete block
aluminium production, primary, ingot;IAI Area, EU27 & EFTA;kilogram;aluminium, primary, ingot
Inner frame;GLO;kilogram;Inner frame
market for acrylonitrile-butadiene-styrene copolymer;GLO;kilogram;acrylonitrile-butadiene-styrene copolymer
market for sulfuric acid;RER;kilogram;sulfuric acid
market for platinum;GLO;kilogram;platinum
tin production;RoW;kilogram;tin
computer production, desktop, without screen;GLO;unit;computer, desktop, without screen
Hydrogen, gaseous, 700 bar, from dual fluidised bed gasification of woody biomass with CCS, at H2 fuelling station;CH;kilogram;Hydrogen, gaseous, 700 bar
market for light fuel oil;RoW;kilogram;light fuel oil
market for chemicals, inorganic;GLO;kilogram;chemical, inorganic
market for acrylic acid;RoW;kilogram;acrylic acid
Particulates, > 10 um;('air', 'non-urban air or from high stacks');kilogram
Sulfur dioxide;('air', 'low population density, long-term');kilogram
aluminium production, primary, ingot;IAI Area, Asia, without China and GCC;kilogram;aluminium, primary, ingot
Transformation, to heterogeneous, agricultural;('natural resource', 'land');square meter
air separation, cryogenic;RoW;kilogram;oxygen, liquid
Lower retention;GLO;kilogram;Lower retention
market for metal working, average for steel product manufacturing;GLO;kilogram;metal working, average for steel product manufacturing
Fischer Tropsch reactor and upgrading plant, construction;RER;unit;Fischer Tropsch reactor and upgrading plant, construction
transmission network construction, electricity, medium voltage;CH;kilometer;transmission network, electricity, medium voltage
DOC, Dissolved Organic Carbon;('water', 'surface water');kilogram
market for metal working, average for metal product manufacturing;GLO;kilogram;metal working, average for metal product manufacturing
Outer frame;GLO;kilogram;Outer frame
CO2 storage/at H2 production plant, pre, pipeline 200km, storage 1000m;RER;kilogram;CO2 storage/at H2 production plant, pre, pipeline 200km, storage 1000m
control panel, carbon dioxide capture process;RER;unit;control panel, carbon dioxide capture process
power sawing, without catalytic converter;RER;hour;power sawing, without catalytic converter
Dinitrogen monoxide;('air',);kilogram
Battery packaging;GLO;kilogram;Battery packaging
Butane;('air',);kilogram
market for carbon monoxide;RER;kilogram;carbon monoxide
market for polyurethane, flexible foam;RER;kilogram;polyurethane, flexible foam
gas motor production, 206kW;RER;unit;gas motor, 206kW
market for dolomite;RER;kilogram;dolomite
market for manual dismantling of used electric passenger car;GLO;unit;manual dismantling of used electric passenger car
market for sheet rolling, steel;GLO;kilogram;sheet rolling, steel
Sulfur dioxide;('air', 'non-urban air or from high stacks');kilogram
market for sodium persulfate;GLO;kilogram;sodium persulfate
Cobalt sulfate;GLO;kilogram;Cobalt sulfate
woodchips from forestry residues;RER;megajoule;woodchips from forestry residues
Tray lid;GLO;kilogram;Tray lid
Separator, NCA;JP;kilogram;Separator, NCA
Benzene;('air', 'low population density, long-term');kilogram
copper production, blister-copper;RER;kilogram;copper, blister-copper
market for blasting;GLO;kilogram;blasting
glass fibre reinforced plastic production, polyamide, injection moulded;RER;kilogram;glass fibre reinforced plastic, polyamide, injection moulded
liquid storage tank production, chemicals, organics;CH;unit;liquid storage tank, chemicals, organics
electricity production, nuclear, pressure water reactor;DE;kilowatt hour;electricity, high voltage
market for aluminium, cast alloy;GLO;kilogram;aluminium, cast alloy
noise, octave 6, day time, urban;('octave 6', 'day time', 'urban');joule
Carbon dioxide, non-fossil;('air',);kilogram
packaging box factory construction;RoW;unit;packaging box factory
market for polyvinylfluoride;GLO;kilogram;polyvinylfluoride
noise, octave 3, day time, rural;('octave 3', 'day time', 'rural');joule
frequency converter, for diaphragm compressor;GLO;unit;frequency converter, for diaphragm compressor
Ethanol from sugarbeet;RER;kilogram;Ethanol from sugarbeet
market for sodium hydroxide, without water, in 50% solution state;GLO;kilogram;sodium hydroxide, without water, in 50% solution state
chemical factory construction, organics;RER;unit;chemical factory, organics
transport, helicopter;GLO;hour;transport, helicopter
market for ethylene glycol;GLO;kilogram;ethylene glycol
adsorption and desorption unit, carbon dioxide capture process;RER;unit;adsorption and desorption unit, carbon dioxide capture process
noise, octave 8, day time, suburban;('octave 8', 'day time', 'suburban');joule
market for road maintenance;RER;meter-year;road maintenance
Separator;GLO;kilogram;Separator
Carbon dioxide, fossil;('air', 'non-urban air or from high stacks');kilogram
Bipolar plate;GLO;kilowatt;Bipolar plate
market for casting, brass;GLO;kilogram;casting, brass
market for road;GLO;meter-year;road
treatment of wastewater, average, capacity 1E9l/year;CH;cubic meter;wastewater, average
biogas upgrading - sewage sludge - amine scrubbing - best;CH;kilogram;biogas upgrading - sewage sludge - amine scrubbing - best
market for transformer, high voltage use;GLO;kilogram;transformer, high voltage use
gravel and sand quarry operation;CH;kilogram;sand
treatment of waste mineral wool, inert material landfill;CH;kilogram;waste mineral wool, for final disposal
NCA electrode material (LiNi0.8Co0.15Al0.05O2);JP;kilogram;NCA electrode material (LiNi0.8Co0.15Al0.05O2)
market for electronic component, passive, unspecified;GLO;kilogram;electronic component, passive, unspecified
injection moulding;RoW;kilogram;injection moulding
glass fibre reinforced plastic production, polyamide, injection moulded;RoW;kilogram;glass fibre reinforced plastic, polyamide, injection moulded
market for polyethylene, low density, granulate;GLO;kilogram;polyethylene, low density, granulate
synthetic gas factory construction;CH;unit;synthetic gas factory
market for carboxymethyl cellulose, powder;GLO;kilogram;carboxymethyl cellulose, powder
market for carbon black;GLO;kilogram;carbon black
lime production, milled, packed;CH;kilogram;lime, packed
Ozone;('air',);kilogram
market group for electricity, low voltage;EUR;kilowatt hour;electricity, low voltage
Hydrogen, gaseous, 700 bar, from SMR NG w CCS, at H2 fuelling station;RER;kilogram;Hydrogen, gaseous, 700 bar, from SMR NG w CCS, at H2 fuelling station
COD, Chemical Oxygen Demand;('water',);kilogram
Diesel production, synthetic, Fischer Tropsch process;RER;kilogram;Diesel, synthetic
market for portafer;GLO;kilogram;portafer
epoxy resin production, liquid;RER;kilogram;epoxy resin, liquid
market for titanium dioxide;RoW;kilogram;titanium dioxide
Electrolyte, NCA;JP;kilogram;Electrolyte, NCA
Methane, non-fossil;('air',);kilogram
diesel, burned in diesel-electric generating set, 18.5kW;GLO;megajoule;diesel, burned in diesel-electric generating set, 18.5kW
Carbon dioxide, fossil;('air',);kilogram
Sugar beet cultivation {RER} | sugar beet production Europe | Alloc Rec, U;RER;megajoule;Sugar beet cultivation {RER} | sugar beet production Europe | Alloc Rec, U
market for styrene;GLO;kilogram;styrene
market for extrusion, plastic film;GLO;kilogram;extrusion, plastic film
Chromium;('air', 'urban air close to ground');kilogram
market for copper;GLO;kilogram;copper
welding, arc, steel;RoW;meter;welding, arc, steel
Chloride;('water', 'surface water');kilogram
carbon black production;GLO;kilogram;carbon black
market for hard coal;Europe, without Russia and Turkey;kilogram;hard coal
Wood, hard, standing;('natural resource', 'biotic');cubic meter
Anode;GLO;kilogram;Anode
market for molybdenum trioxide;GLO;kilogram;molybdenum trioxide
straw pellets;RER;megajoule;straw pellets
Negative electrode paste;GLO;kilogram;Negative electrode paste
market for zinc oxide;GLO;kilogram;zinc oxide
Coating and curing, general manufacturing;GLO;square meter;Coating and curing, general manufacturing
Hydrogen sulfide;('air',);kilogram
Sohio process;RoW;kilogram;acrylonitrile
market for ammonium sulfate, as N;GLO;kilogram;ammonium sulfate, as N
algae cultivation | algae broth production;RER;kilogram;algae cultivation | algae broth production
Occupation, industrial area;('natural resource', 'land');square meter-year
diaphragms, for diaphragm compressor;GLO;unit;diaphragms, for diaphragm compressor
Transformation, from forest, unspecified;('natural resource', 'land');square meter
PEM electrolyzer, Balance of Plant;GLO;unit;PEM electrolyzer, Balance of Plant
Iron, ion;('water', 'surface water');kilogram
Carbon fibre, from acrylonitrile;GLO;kilogram;Carbon fibre, from acrylonitrile
operation, computer, desktop, with liquid crystal display, active mode;CH;hour;operation, computer, desktop, with liquid crystal display, active mode
Pipe fitting;GLO;kilogram;Pipe fitting
Methane, fossil;('air',);kilogram
market for anodising, aluminium sheet;GLO;square meter;anodising, aluminium sheet
Iron, ion;('water',);kilogram
noise, octave 2, day time, suburban;('octave 2', 'day time', 'suburban');joule
Ammonia;('air', 'non-urban air or from high stacks');kilogram
Cathode paste, NCA;JP;kilogram;Cathode paste, NCA
Sabatier reaction methanation unit;RER;unit;Sabatier reaction methanation unit
Ammonia;('air',);kilogram
market for water, ultrapure;RoW;kilogram;water, ultrapure
Hydrogen refuelling station, SMR;GLO;unit;Hydrogen refuelling station, SMR
SMR NG + CCS (MDEA), 98 (average), 700 bar;CH;kilogram;SMR NG + CCS, 700 bar
market for gas turbine, 10MW electrical;GLO;unit;gas turbine, 10MW electrical
Stack;GLO;kilowatt;Stack
Heat transfer plate;GLO;kilogram;Heat transfer plate
market group for electricity, high voltage;EUR;kilowatt hour;electricity, high voltage
Copper;('air', 'urban air close to ground');kilogram
market for ethanol, without water, in 99.7% solution state, from ethylene;RER;kilogram;ethanol, without water, in 99.7% solution state, from ethylene
Module packaging;GLO;kilogram;Module packaging
electronics production, for control units;RoW;kilogram;electronics, for control units
Dinitrogen monoxide;('air', 'low population density, long-term');kilogram
Battery cell, NCA;GLO;kilogram;Battery cell
market for precious metal refinery;GLO;unit;precious metal refinery
market for methanol;GLO;kilogram;methanol
market for silicon, electronics grade;GLO;kilogram;silicon, electronics grade
Water;('water',);cubic meter
electricity production, wind, 1-3MW turbine, onshore;DE;kilowatt hour;electricity, high voltage
steel production, chromium steel 18/8, hot rolled;RoW;kilogram;steel, chromium steel 18/8, hot rolled
SMR BM, HT+LT, + CCS (MDEA), 98 (average), digestate incineration, 26 bar;CH;megajoule;Hydrogen, gaseous, 26 bar
market for transport, freight, lorry, unspecified;RER;ton kilometer;transport, freight, lorry, unspecified
Cooling system;GLO;kilogram;Cooling system
Selective coating, sputtering;GLO;square meter;Selective coating, sputtering
Battery retention;GLO;kilogram;Battery retention
market for transport, freight, lorry 16-32 metric ton, EURO5;RoW;ton kilometer;transport, freight, lorry 16-32 metric ton, EURO5
Lead;('air', 'low population density, long-term');kilogram
Sulfur hexafluoride;('air',);kilogram
market for printed wiring board, through-hole mounted, unspecified, Pb free;GLO;kilogram;printed wiring board, through-hole mounted, unspecified, Pb free
market for road wear emissions, passenger car;GLO;kilogram;road wear emissions, passenger car
treatment of waste plastic, mixture, sanitary landfill;RoW;kilogram;waste plastic, mixture
market group for electricity, medium voltage;World;kilowatt hour;electricity, medium voltage
hot water tank, carbon dioxide capture process;RER;unit;hot water tank, carbon dioxide capture process
Lithium iron phosphate [LiFePO4];JP;kilogram;Lithium iron phosphate [LiFePO4]
steam production, as energy carrier, in chemical industry;RoW;megajoule;heat, from steam, in chemical industry
market for electric motor, electric passenger car;GLO;kilogram;electric motor, electric passenger car
electronics production, for control units;RER;kilogram;electronics, for control units
Hydrogen, gaseous, 30 bar, from hard coal gasification and reforming, at coal gasification plant;RER;kilogram;Hydrogen, gaseous, 30 bar, from hard coal gasification and reforming, at coal gasification plant
Biodiesel from algae;RER;kilogram;Biodiesel from algae
Propane;('air',);kilogram
diesel, burned in building machine;GLO;megajoule;diesel, burned in building machine
market for potassium sulfate, as K2O;GLO;kilogram;potassium sulfate, as K2O
market for butadiene;RER;kilogram;butadiene
aluminium ingot, primary, to aluminium, wrought alloy market;GLO;kilogram;aluminium, wrought alloy
Potassium, ion;('water', 'surface water');kilogram
treatment of scrap steel, inert material landfill;CH;kilogram;scrap steel
Water, cooling, unspecified natural origin;('natural resource', 'in water');cubic meter
Hydrogen, gaseous, 700 bar, from electrolysis, at H2 fuelling station;RER;kilogram;Hydrogen, gaseous, 700 bar, from electrolysis, at H2 fuelling station
PEM electrolyzer, ACDC Converter;GLO;unit;PEM electrolyzer, ACDC Converter
heat exchanger, carbon dioxide capture process;RER;unit;heat exchanger, carbon dioxide capture process
Tray seal;GLO;kilogram;Tray seal
wire drawing, copper;RoW;kilogram;wire drawing, copper
carbon dioxide, captured from atmosphere;RER;kilogram;carbon dioxide, captured from atmosphere
treatment of biowaste by anaerobic digestion, with biogenic carbon uptake, lower bound C sequestration, digestate incineration;CH;cubic meter;treatment of biowaste by anaerobic digestion, with biogenic carbon uptake, lower bound C sequestration, digestate incineration
market for pesticide, unspecified;GLO;kilogram;pesticide, unspecified
noise, octave 4, day time, rural;('octave 4', 'day time', 'rural');joule
SMR NG + CCS (MDEA), 98 (average), 25 bar;CH;megajoule;Hydrogen, gaseous, 25 bar
market for zeolite, powder;GLO;kilogram;zeolite, powder
Positive electrode paste;GLO;kilogram;Positive electrode paste
Energy, gross calorific value, in biomass;('natural resource', 'biotic');megajoule
market for metal working factory;GLO;unit;metal working factory
market for brass;CH;kilogram;brass
Hydrogen, gaseous, 25 bar, from dual fluidised bed gasification of woody biomass, at gasification plant;CH;kilogram;Hydrogen, gaseous, 25 bar
Gasoline production, synthetic, from methanol;RER;kilogram;Gasoline, synthetic
market for heat, district or industrial, natural gas;Europe without Switzerland;megajoule;heat, district or industrial, natural gas
treatment of municipal solid waste, incineration;DE;kilowatt hour;electricity, for reuse in municipal waste incineration only
Multilayer pouch;GLO;kilogram;Multilayer pouch
market for glider, passenger car;GLO;kilogram;glider, passenger car
Hydrogen chloride;('air', 'non-urban air or from high stacks');kilogram
End plate;GLO;kilowatt;End plate
Hydrogen, gaseous, 700 bar, from dual fluidised bed gasification of woody biomass, at H2 fuelling station;CH;kilogram;Hydrogen, gaseous, 700 bar
market for nickel sulfate;GLO;kilogram;nickel sulfate
market for polyphenylene sulfide;GLO;kilogram;polyphenylene sulfide
market for water, decarbonised;RoW;kilogram;water, decarbonised
Transformation, to forest, extensive;('natural resource', 'land');square meter
Battery cell, LFP;GLO;kilogram;Battery cell
Ethanol from maize starch;RER;kilogram;Ethanol from maize starch
Tie-rods;GLO;kilogram;Tie-rods
Ni1/3Co1/3Mn1/3(OH)2;GLO;kilogram;Ni1/3Co1/3Mn1/3(OH)2
Monoethanolamine;('air',);kilogram
harvesting, forestry harvester;RER;hour;harvesting, forestry harvester
treatment of wastewater, unpolluted, capacity 5E9l/year;RoW;cubic meter;wastewater, unpolluted
market for transport, freight, lorry >32 metric ton, EURO6;RER;ton kilometer;transport, freight, lorry >32 metric ton, EURO6
market for aluminium alloy, AlMg3;GLO;kilogram;aluminium alloy, AlMg3
Carbon dioxide, in air;('natural resource', 'in air');kilogram
market for electric connector, wire clamp;GLO;kilogram;electric connector, wire clamp
container, with pipes and fittings, for diaphragm compressor;GLO;unit;container, with pipes and fittings, for diaphragm compressor
electricity production, deep geothermal;DE;kilowatt hour;electricity, high voltage
noise, octave 5, day time, urban;('octave 5', 'day time', 'urban');joule
polyvinylchloride production, bulk polymerisation;RER;kilogram;polyvinylchloride, bulk polymerised
market for aluminium scrap, new;RER;kilogram;aluminium scrap, new
Straw bales | baling of straw;RER;megajoule;Straw bales | baling of straw
Zinc;('air', 'urban air close to ground');kilogram
Methanol Synthesis;RER;kilogram;Methanol, unpurified
market for cobalt;GLO;kilogram;cobalt
barite production;RER;kilogram;barite
IBIS;GLO;kilogram;IBIS
anode production, graphite, for lithium-ion battery;RoW;kilogram;anode, graphite, for lithium-ion battery
Particulates, < 2.5 um;('air', 'urban air close to ground');kilogram
market for water, deionised;Europe without Switzerland;kilogram;water, deionised
Nitrogen oxides;('air', 'non-urban air or from high stacks');kilogram
noise, octave 4, day time, urban;('octave 4', 'day time', 'urban');joule
treatment of wood ash mixture, pure, municipal incineration with fly ash extraction;CH;kilogram;wood ash mixture, pure
market for anode, graphite, for lithium-ion battery;GLO;kilogram;anode, graphite, for lithium-ion battery
market for thermoforming, with calendering;GLO;kilogram;thermoforming, with calendering
Pentane;('air',);kilogram
market for sheet rolling, aluminium;GLO;kilogram;sheet rolling, aluminium
Phosphorus;('water', 'surface water');kilogram
Cathode paste, LFP;JP;kilogram;Cathode paste, LFP
Benzo(a)pyrene;('air',);kilogram
market for urea, as N;GLO;kilogram;urea, as N
Positive active material;GLO;kilogram;Positive active material
electricity production, hard coal;DE;kilowatt hour;electricity, high voltage
market for magnesium sulfate;GLO;kilogram;magnesium sulfate
Carbon monoxide, fossil;('air',);kilogram
PAH, polycyclic aromatic hydrocarbons;('air',);kilogram
electricity production, oil;DE;kilowatt hour;electricity, high voltage
transport, pipeline, supercritical CO2, 200km w/o recompression;RER;ton kilometer;transport, pipeline, supercritical CO2, 200km w/o recompression
MTG production facility, construction;RER;unit;MTG production facility, construction
treatment of drilling waste, residual material landfill;CH;kilogram;drilling waste
market for lithium hexafluorophosphate;GLO;kilogram;lithium hexafluorophosphate
market for transport, helicopter;GLO;hour;transport, helicopter
ethylene glycol production;RoW;kilogram;ethylene glycol
lubricating oil production;RoW;kilogram;lubricating oil
noise, octave 7, day time, suburban;('octave 7', 'day time', 'suburban');joule
Cathode current collector, LFP;JP;kilogram;Cathode current collector, LFP
market for cyclohexane;GLO;kilogram;cyclohexane
market for internal combustion engine, passenger car;GLO;kilogram;internal combustion engine, for passenger car
Sulfur dioxide;('air',);kilogram
Gas Diffusion Layer;GLO;kilowatt;Gas Diffusion Layer
market for natural gas, from medium pressure network (0.1-1 bar), at service station;GLO;kilogram;natural gas, from medium pressure network (0.1-1 bar), at service station
market for pump, 40W;GLO;unit;pump, 40W
SMR NG, 700 bar;CH;kilogram;SMR NG, 700 bar
market for transport, freight train;Europe without Switzerland;ton kilometer;transport, freight train
heat production, natural gas, at industrial furnace >100kW;RoW;megajoule;heat, district or industrial, natural gas
Hydrogen, gaseous, 25 bar, from electrolysis;RER;kilogram;Hydrogen, gaseous, 25 bar, from electrolysis
graphite production;RoW;kilogram;graphite
market for quicklime, milled, packed;RER;kilogram;quicklime, milled, packed
Hydrogen, gaseous, 25 bar, from dual fluidised bed gasification of woody biomass with CCS, at gasification plant;CH;kilogram;Hydrogen, gaseous, 25 bar
market for glass fibre;GLO;kilogram;glass fibre
Ethanol from forest residues;RER;kilogram;Ethanol from forest residues
Calcium, ion;('water', 'surface water');kilogram
Carbon dioxide, to soil or biomass stock;('soil',);kilogram
market for flat glass, uncoated;RER;kilogram;flat glass, uncoated
market for heat, from steam, in chemical industry;RER;megajoule;heat, from steam, in chemical industry
market for synthetic rubber;GLO;kilogram;synthetic rubber
heat and power co-generation, wood chips, 6667 kW, state-of-the-art 2014;DE;kilowatt hour;electricity, high voltage
ethylene glycol production;RER;kilogram;ethylene glycol
hardwood forestry, mixed species, sustainable forest management, CF = -1;CH;kilogram;hardwood forestry, mixed species, sustainable forest management, CF = -1
Chromium VI;('air', 'urban air close to ground');kilogram
market for butyl acrylate;RoW;kilogram;butyl acrylate
market for sodium chloride, powder;GLO;kilogram;sodium chloride, powder
phenolic resin production;RoW;kilogram;phenolic resin
polyethylene production, high density, granulate;RER;kilogram;polyethylene, high density, granulate
High voltage system;GLO;kilogram;High voltage system
Strap retention;GLO;kilogram;Strap retention
yarding and processing, mobile cable yarder on truck;RER;hour;cable yarding
market for nylon 6;RoW;kilogram;nylon 6
market for potassium fertiliser, as K2O;GLO;kilogram;potassium fertiliser, as K2O
market for metal working, average for aluminium product manufacturing;GLO;kilogram;metal working, average for aluminium product manufacturing
market for tin;GLO;kilogram;tin
drilling, deep borehole/m;RER;meter;drilling, deep borehole/m
Acetic acid;('air',);kilogram
cooling unit, carbon dioxide capture process;RER;unit;cooling unit, carbon dioxide capture process
sheet rolling, chromium steel;RoW;kilogram;sheet rolling, chromium steel
treatment of hazardous waste, hazardous waste incineration;RoW;kilogram;hazardous waste, for incineration
reinforcing steel production;RoW;kilogram;reinforcing steel
transmission network construction, electricity, high voltage;CH;kilometer;transmission network, electricity, high voltage
cast iron production;RoW;kilogram;cast iron
synthetic rubber production;RER;kilogram;synthetic rubber
market for integrated circuit, logic type;GLO;kilogram;integrated circuit, logic type
market for cast iron;GLO;kilogram;cast iron
market for lithium hydroxide;GLO;kilogram;lithium hydroxide
Fluoride;('water', 'surface water');kilogram
electricity production, wind, >3MW turbine, onshore;DE;kilowatt hour;electricity, high voltage
heat production, natural gas, at boiler condensing modulating >100kW;Europe without Switzerland;megajoule;heat, district or industrial, natural gas
Battery management system;GLO;kilogram;Battery management system
market for inverter, for electric passenger car;GLO;kilogram;inverter, for electric passenger car
Sodium, ion;('water', 'surface water');kilogram
market for sulfur dioxide, liquid;RER;kilogram;sulfur dioxide, liquid
market for polyethylene terephthalate, granulate, amorphous;GLO;kilogram;polyethylene terephthalate, granulate, amorphous
BOD5, Biological Oxygen Demand;('water', 'surface water');kilogram
Acetaldehyde;('air',);kilogram
electricity production, hydro, run-of-river;DE;kilowatt hour;electricity, high voltage
Methanol distillation;RER;kilogram;Purified methanol
market for phosphoric acid, industrial grade, without water, in 85% solution state;GLO;kilogram;phosphoric acid, industrial grade, without water, in 85% solution state
market for tap water;Europe without Switzerland;kilogram;tap water
PEM electrolyzer, Operation and Maintenance;RER;hour;PEM electrolyzer, Operation and Maintenance
wiring and tubing, carbon dioxide capture process;RER;unit;wiring and tubing, carbon dioxide capture process
market for gypsum fibreboard;GLO;kilogram;gypsum fibreboard
market for heat, district or industrial, natural gas;RoW;megajoule;heat, district or industrial, natural gas
sheet rolling, aluminium;RoW;kilogram;sheet rolling, aluminium
market for nitrogen, liquid;RoW;kilogram;nitrogen, liquid
Carbon monoxide, fossil;('air', 'non-urban air or from high stacks');kilogram
PAH, polycyclic aromatic hydrocarbons;('air', 'non-urban air or from high stacks');kilogram
metal working, average for chromium steel product manufacturing;RoW;kilogram;metal working, average for chromium steel product manufacturing
heat production, heavy fuel oil, at industrial furnace 1MW;RoW;megajoule;heat, district or industrial, other than natural gas
market for converter, for electric passenger car;GLO;kilogram;converter, for electric passenger car
Hydrogen, gaseous, 700 bar, from SMR of biogas with CCS, at H2 fuelling station;RER;kilogram;Hydrogen, gaseous, 700 bar, from SMR of biogas with CCS, at H2 fuelling station
Methane, fossil;('air', 'urban air close to ground');kilogram
glass fibre reinforced plastic production, polyester resin, hand lay-up;RER;kilogram;glass fibre reinforced plastic, polyester resin, hand lay-up
market for activated carbon, granular;GLO;kilogram;activated carbon, granular
market for iron sulfate;RoW;kilogram;iron sulfate
noise, octave 7, day time, rural;('octave 7', 'day time', 'rural');joule
chemical factory construction, organics;RoW;unit;chemical factory, organics
market group for electricity, medium voltage;EUR;kilowatt hour;electricity, medium voltage
Phosphate;('water',);kilogram
market for heat, from steam, in chemical industry;RoW;megajoule;heat, from steam, in chemical industry
Methane production, synthetic, from electrochemical methanation;RER;kilogram;Methane, synthetic
diaphragm compressor module, high pressure;GLO;unit;diaphragm compressor module, high pressure
heat production, natural gas, at industrial furnace low-NOx >100kW;Europe without Switzerland;megajoule;heat, district or industrial, natural gas
End-busbar aluminum;GLO;kilogram;End-busbar aluminum
Anode paste, NCA;JP;kilogram;Anode paste, NCA
market for liquid storage tank, chemicals, organics;GLO;unit;liquid storage tank, chemicals, organics
carbon dioxide capture system;RER;unit;carbon dioxide capture system
lignite mine operation;RER;kilogram;lignite
market for polypropylene, granulate;GLO;kilogram;polypropylene, granulate
PAH, polycyclic aromatic hydrocarbons;('air', 'urban air close to ground');kilogram
Carbon monoxide, fossil;('air', 'urban air close to ground');kilogram
market group for electricity, low voltage;World;kilowatt hour;electricity, low voltage
IBIS fasteners;GLO;kilogram;IBIS fasteners
market for water, deionised;CH;kilogram;water, deionised
Arsenic, ion;('water', 'surface water');kilogram
Cell container;GLO;kilogram;Cell container
market for water, deionised;RoW;kilogram;water, deionised
Propionic acid;('air',);kilogram
noise, octave 8, day time, rural;('octave 8', 'day time', 'rural');joule
Low voltage system;GLO;kilogram;Low voltage system
treatment of drilling waste, landfarming;CH;kilogram;drilling waste
Nickel;('air', 'urban air close to ground');kilogram
steel production, electric, low-alloyed;RER;kilogram;steel, low-alloyed
Sulfur;('water', 'surface water');kilogram
transport, freight train, diesel, with particle filter;CH;ton kilometer;transport, freight train
Fuel tank, compressed hydrogen gas, 700bar, with aluminium liner;RER;kilogram;Hydrogen tank
Weaving, carbon cloth;GLO;kilogram;Weaving, carbon cloth
market for steel, chromium steel 18/8, hot rolled;GLO;kilogram;steel, chromium steel 18/8, hot rolled
transport, helicopter, LTO cycle;GLO;unit;transport, helicopter, LTO cycle
market for concrete, high exacting requirements;CH;cubic meter;concrete, high exacting requirements
market for injection moulding;GLO;kilogram;injection moulding
AOX, Adsorbable Organic Halogen as Cl;('water', 'surface water');kilogram
Thermal pad;GLO;kilogram;Thermal pad
Silicon;('water', 'surface water');kilogram
Separator, LFP;JP;kilogram;Separator, LFP
Nitrogen oxides;('air',);kilogram
water production, deionised;Europe without Switzerland;kilogram;water, deionised
market for cable, ribbon cable, 20-pin, with plugs;GLO;kilogram;cable, ribbon cable, 20-pin, with plugs
market for diesel;Europe without Switzerland;kilogram;diesel
noise, octave 5, day time, suburban;('octave 5', 'day time', 'suburban');joule
Ammonia;('air', 'low population density, long-term');kilogram
market group for diesel;RER;kilogram;diesel
market for soil pH raising agent, as CaCO3;GLO;kilogram;soil pH raising agent, as CaCO3
Anode current collector, NCA;JP;kilogram;Anode current collector, NCA
market for aluminium casting facility;GLO;unit;aluminium casting facility
Hydrogen, gaseous, 700 bar, from SMR NG w/o CCS, at H2 fuelling station;RER;kilogram;Hydrogen, gaseous, 700 bar, from SMR NG w/o CCS, at H2 fuelling station
market for water, ultrapure;RER;kilogram;water, ultrapure
Clamps and fasteners;GLO;kilogram;Clamps and fasteners
Aluminium;('water', 'surface water');kilogram
transmission network construction, long-distance;UCTE;kilometer;transmission network, long-distance
market for tap water;CH;kilogram;tap water
softwood forestry, mixed species, sustainable forest management, CF = -1;CH;kilogram;softwood forestry, mixed species, sustainable forest management, CF = -1
market for sheet rolling, copper;GLO;kilogram;sheet rolling, copper
Glider lightweighting;GLO;kilogram;Glider lightweighting
transport, freight, lorry 16-32 metric ton, EURO5;RER;ton kilometer;transport, freight, lorry 16-32 metric ton, EURO5
market for potassium hydroxide;GLO;kilogram;potassium hydroxide
market for lubricating oil;RoW;kilogram;lubricating oil
Ancillary BoP;GLO;kilogram;Ancillary BoP
market for magnesium oxide;GLO;kilogram;magnesium oxide
Methane, dichloro-, HCC-30;('water', 'surface water');kilogram
market for gravel, crushed;CH;kilogram;gravel, crushed
market for chemical, organic;GLO;kilogram;chemical, organic
epichlorohydrin production from allyl chloride;RoW;kilogram;epichlorohydrin
treatment of waste asphalt, sanitary landfill;RoW;kilogram;waste asphalt
Disposal, hydrogen fuelling station;RER;unit;Disposal, hydrogen fuelling station
Hydrogen, gaseous, 700 bar, from SMR of biogas, at H2 fuelling station;RER;kilogram;Hydrogen, gaseous, 700 bar, from SMR of biogas, at H2 fuelling station
market for used vegetable cooking oil;GLO;kilogram;used vegetable cooking oil
metal working, average for aluminium product manufacturing;RoW;kilogram;metal working, average for aluminium product manufacturing
delimbing, with excavator-based processor;RER;hour;delimbing/sorting, excavator-based processor
Battery cell, NMC;GLO;kilogram;Battery cell
PEM Fuel Cell;GLO;kilowatt;PEM Fuel Cell
TOC, Total Organic Carbon;('water', 'surface water');kilogram
COD, Chemical Oxygen Demand;('water', 'surface water');kilogram
Nitrogen oxides;('air', 'urban air close to ground');kilogram
market for plastic processing factory;GLO;unit;plastic processing factory
aluminium hydroxide production;CN;kilogram;aluminium hydroxide
Boron;('water', 'surface water');kilogram
market for blow moulding;GLO;kilogram;blow moulding
yarding, mobile cable yarder on trailer;RER;hour;cable yarding
algae harvesting| dry algae production;RER;kilogram;algae harvesting| dry algae production
tube insulation production, elastomere;RoW;kilogram;tube insulation, elastomere
hydrogen peroxide production, product in 50% solution state;RER;kilogram;hydrogen peroxide, without water, in 50% solution state
NMVOC, non-methane volatile organic compounds, unspecified origin;('air', 'urban air close to ground');kilogram
market for maize seed, for sowing;GLO;kilogram;maize seed, for sowing
market for reinforcing steel;GLO;kilogram;reinforcing steel
Walls and foundations, for hydrogen refuelling station;RER;unit;Walls and foundations, for hydrogen refuelling station
Cathode;GLO;kilogram;Cathode
RWGS tank construction;GLO;unit;RWGS tank construction
Magnesium;('water', 'surface water');kilogram
market for soda ash, light, crystalline, heptahydrate;GLO;kilogram;soda ash, light, crystalline, heptahydrate
transformer and rectifier unit, for electrolyzer;GLO;unit;transformer and rectifier unit, for electrolyzer
Maize cultivation, drying and storage {RER} | Maize production Europe | Alloc Rec, U;RER;megajoule;Maize cultivation, drying and storage {RER} | Maize production Europe | Alloc Rec, U
market for welding, arc, steel;GLO;meter;welding, arc, steel
Particulates, < 2.5 um;('air', 'low population density, long-term');kilogram
metal coating facility construction;RoW;unit;metal coating facility
noise, octave 1, day time, suburban;('octave 1', 'day time', 'suburban');joule
transport, freight, inland waterways, barge;RER;ton kilometer;transport, freight, inland waterways, barge
treatment of hard coal ash, residual material landfill;DE;kilogram;hard coal ash
Ammonia;('air', 'urban air close to ground');kilogram
Dinitrogen monoxide;('air', 'non-urban air or from high stacks');kilogram
PEM electrolyzer, Stack;GLO;unit;PEM electrolyzer, Stack
Carbon dioxide, fossil;('air', 'urban air close to ground');kilogram
market for wood chips, wet, measured as dry mass, CF = -1;CH;kilogram;wood chips, wet, measured as dry mass, CF = -1
Carbon dioxide, from soil or biomass stock;('air',);kilogram
NMVOC, non-methane volatile organic compounds, unspecified origin;('air',);kilogram
cobalt production;GLO;kilogram;cobalt
market for chemical factory;GLO;kilogram;chemical factory
market for used powertrain from electric passenger car, manual dismantling;GLO;kilogram;used powertrain from electric passenger car, manual dismantling
Chromium, ion;('water', 'surface water');kilogram
noise, octave 1, day time, urban;('octave 1', 'day time', 'urban');joule
electricity production, natural gas, conventional power plant;DE;kilowatt hour;electricity, high voltage
treatment of inert waste, inert material landfill;CH;kilogram;inert waste, for final disposal
market for graphite;GLO;kilogram;graphite
noise, octave 1, day time, rural;('octave 1', 'day time', 'rural');joule
Bimetallic busbars and washers;GLO;kilogram;Bimetallic busbars and washers
market for polyvinylchloride, suspension polymerised;GLO;kilogram;polyvinylchloride, suspension polymerised
Barium;('water', 'surface water');kilogram
Radiator;GLO;kilogram;Radiator
Benzene;('air', 'non-urban air or from high stacks');kilogram
Tray with fasteners;GLO;kilogram;Tray with fasteners
noise, octave 2, day time, rural;('octave 2', 'day time', 'rural');joule
market for nickel, 99.5%;GLO;kilogram;nickel, 99.5%
biomethane from biogas upgrading - biowaste - amine scrubbing, best - with biogenic carbon uptake, lower bound C sequestration, digestate incineration;CH;cubic meter;biomethane from biogas upgrading - biowaste - amine scrubbing, best - with biogenic carbon uptake, lower bound C sequestration, digestate incineration
market for transport, freight, lorry >32 metric ton, EURO3;RoW;ton kilometer;transport, freight, lorry >32 metric ton, EURO3
market for tyre wear emissions, passenger car;GLO;kilogram;tyre wear emissions, passenger car
market for corrugated board box;RoW;kilogram;corrugated board box
Methane, fossil;('air', 'non-urban air or from high stacks');kilogram
Fuel tank, compressed hydrogen gas, 700bar;GLO;kilogram;Fuel tank, compressed hydrogen gas, 700bar
market for packaging film, low density polyethylene;GLO;kilogram;packaging film, low density polyethylene
market for hydrogen, liquid;RER;kilogram;hydrogen, liquid
Transformation, to traffic area, rail/road embankment;('natural resource', 'land');square meter
market for heat, future;GLO;megajoule;heat, future
market for monoethanolamine;GLO;kilogram;monoethanolamine
market for phosphate fertiliser, as P2O5;GLO;kilogram;phosphate fertiliser, as P2O5
heat production, natural gas, at industrial furnace low-NOx >100kW;RoW;megajoule;heat, district or industrial, natural gas
market for transport, freight, inland waterways, barge;RER;ton kilometer;transport, freight, inland waterways, barge
Wood, soft, standing;('natural resource', 'biotic');cubic meter
yarding, sled yarder;RER;hour;cable yarding
market for waste rubber, unspecified;RoW;kilogram;waste rubber, unspecified
activated bentonite production;DE;kilogram;activated bentonite
drawing of pipe, steel;RER;kilogram;drawing of pipe, steel
production of 2 wt-% potassium iodide solution;RER;kilogram;production of 2 wt-% potassium iodide solution
market for lubricating oil;RER;kilogram;lubricating oil
market for natural gas, from high pressure network (1-5 bar), at service station;GLO;kilogram;natural gas, from high pressure network (1-5 bar), at service station
Tab Aluminum;GLO;kilogram;Tab Aluminum
Anode paste, LFP;JP;kilogram;Anode paste, LFP
market for steel, unalloyed;GLO;kilogram;steel, unalloyed
Hydrogen, gaseous, 700 bar, from coal gasification, at H2 fuelling station;RER;kilogram;Hydrogen, gaseous, 700 bar, from coal gasification, at H2 fuelling station
wood chipping, mobile chipper, at forest road;RER;hour;wood chipping, chipper, mobile, diesel, at forest road
market for polyethylene, high density, granulate;GLO;kilogram;polyethylene, high density, granulate
=======
Propane;('air',);kilogram
market for municipal solid waste;RoW;kilogram;municipal solid waste
market for water, deionised;Europe without Switzerland;kilogram;water, deionised
market for sheet rolling, chromium steel;GLO;kilogram;sheet rolling, chromium steel
Nitrogen oxides;('air', 'non-urban air or from high stacks');kilogram
Occupation, industrial area;('natural resource', 'land');square meter-year
market for heat, district or industrial, natural gas;Europe without Switzerland;megajoule;heat, district or industrial, natural gas
RWGS tank construction;GLO;unit;RWGS tank construction
Biodiesel from algae;RER;kilogram;Biodiesel from algae
steel production, chromium steel 18/8, hot rolled;RoW;kilogram;steel, chromium steel 18/8, hot rolled
noise, octave 3, day time, suburban;('octave 3', 'day time', 'suburban');joule
gravel production, crushed;RoW;kilogram;gravel, crushed
treatment of biowaste by anaerobic digestion, with biogenic carbon uptake, lower bound C sequestration, digestate incineration;CH;cubic meter;treatment of biowaste by anaerobic digestion, with biogenic carbon uptake, lower bound C sequestration, digestate incineration
market for glider, passenger car;GLO;kilogram;glider, passenger car
noise, octave 1, day time, urban;('octave 1', 'day time', 'urban');joule
Essential BoP;GLO;kilogram;Essential BoP
Module lid;GLO;kilogram;Module lid
Anode;GLO;kilogram;Anode
Fuel tank, compressed hydrogen gas, 700bar, with HDPE liner;RER;kilogram;Hydrogen tank
market for casting, brass;GLO;kilogram;casting, brass
market for transport, freight, lorry 16-32 metric ton, EURO5;RoW;ton kilometer;transport, freight, lorry 16-32 metric ton, EURO5
market for cyclohexane;GLO;kilogram;cyclohexane
production of 2 wt-% potassium iodide solution;RER;kilogram;production of 2 wt-% potassium iodide solution
PAH, polycyclic aromatic hydrocarbons;('air', 'low population density, long-term');kilogram
Ancillary BoP;GLO;kilogram;Ancillary BoP
Nitrogen oxides;('air',);kilogram
Zinc, ion;('water', 'surface water');kilogram
Membrane;GLO;kilowatt;Membrane
market for copper oxide;GLO;kilogram;copper oxide
Cathode paste, LFP;JP;kilogram;Cathode paste, LFP
cobalt production;GLO;kilogram;cobalt
Benzene;('air',);kilogram
Phosphorus;('water', 'surface water');kilogram
pump production, 40W;CH;unit;pump, 40W
market group for heat, central or small-scale, natural gas;RER;megajoule;heat, central or small-scale, natural gas
synthetic rubber production;RER;kilogram;synthetic rubber
Positive active material;GLO;kilogram;Positive active material
Cathode;GLO;kilogram;Cathode
market for styrene;GLO;kilogram;styrene
synthetic gas factory construction;CH;unit;synthetic gas factory
Hydrogen, gaseous, 700 bar, from SMR NG w CCS, at H2 fuelling station;RER;kilogram;Hydrogen, gaseous, 700 bar, from SMR NG w CCS, at H2 fuelling station
market for platinum;GLO;kilogram;platinum
metal working, average for chromium steel product manufacturing;RoW;kilogram;metal working, average for chromium steel product manufacturing
market for blasting;GLO;kilogram;blasting
heat exchanger, carbon dioxide capture process;RER;unit;heat exchanger, carbon dioxide capture process
Particulates, < 2.5 um;('air', 'non-urban air or from high stacks');kilogram
market for chemicals, inorganic;GLO;kilogram;chemical, inorganic
market for reinforcing steel;GLO;kilogram;reinforcing steel
market for metal working, average for steel product manufacturing;GLO;kilogram;metal working, average for steel product manufacturing
Transformation, to forest, extensive;('natural resource', 'land');square meter
biomethane from biogas upgrading - biowaste - amine scrubbing, best - with biogenic carbon uptake, lower bound C sequestration, digestate incineration;CH;cubic meter;biomethane from biogas upgrading - biowaste - amine scrubbing, best - with biogenic carbon uptake, lower bound C sequestration, digestate incineration
noise, octave 3, day time, urban;('octave 3', 'day time', 'urban');joule
Nickel;('air', 'urban air close to ground');kilogram
Occupation, construction site;('natural resource', 'land');square meter-year
Mercury;('air',);kilogram
Carbon dioxide, fossil;('air', 'urban air close to ground');kilogram
market for metal working, average for aluminium product manufacturing;GLO;kilogram;metal working, average for aluminium product manufacturing
market for glass fibre;GLO;kilogram;glass fibre
market for sugar beet seed, for sowing;GLO;kilogram;sugar beet seed, for sowing
market for blow moulding;GLO;kilogram;blow moulding
market for sodium chloride, powder;GLO;kilogram;sodium chloride, powder
market for cast iron;GLO;kilogram;cast iron
Tray seal;GLO;kilogram;Tray seal
Biodiesel from cooking oil;RER;kilogram;Biodiesel from cooking oil
treatment of waste mineral wool, inert material landfill;CH;kilogram;waste mineral wool, for final disposal
market for packaging film, low density polyethylene;GLO;kilogram;packaging film, low density polyethylene
steel production, converter, low-alloyed;RER;kilogram;steel, low-alloyed
market for monoethanolamine;GLO;kilogram;monoethanolamine
market group for electricity, medium voltage;World;kilowatt hour;electricity, medium voltage
aluminium production, primary, ingot;IAI Area, Asia, without China and GCC;kilogram;aluminium, primary, ingot
market for acrylic acid;RoW;kilogram;acrylic acid
yarding, sled yarder;RER;hour;cable yarding
heat production, natural gas, at industrial furnace >100kW;RoW;megajoule;heat, district or industrial, natural gas
market for soda ash, light, crystalline, heptahydrate;GLO;kilogram;soda ash, light, crystalline, heptahydrate
Negative electrode paste;GLO;kilogram;Negative electrode paste
Cell container;GLO;kilogram;Cell container
reinforcing steel production;RER;kilogram;reinforcing steel
Chromium VI;('air', 'urban air close to ground');kilogram
treatment of inert waste, inert material landfill;CH;kilogram;inert waste, for final disposal
Battery cell, NMC;GLO;kilogram;Battery cell
noise, octave 8, day time, rural;('octave 8', 'day time', 'rural');joule
Diesel production, synthetic, Fischer Tropsch process;RER;kilogram;Diesel, synthetic
Lithium iron phosphate [LiFePO4];JP;kilogram;Lithium iron phosphate [LiFePO4]
market for petrol, low-sulfur;Europe without Switzerland;kilogram;petrol, low-sulfur
market for hydrogen, liquid;RER;kilogram;hydrogen, liquid
market for sheet rolling, steel;GLO;kilogram;sheet rolling, steel
metal working, average for chromium steel product manufacturing;RER;kilogram;metal working, average for chromium steel product manufacturing
transmission network construction, long-distance;UCTE;kilometer;transmission network, long-distance
biomethane from biogas upgrading - biowaste - amine scrubbing, best - with biogenic carbon uptake, lower bound C sequestration, digestate incineration;CH;cubic meter;biomethane
lithium hydroxide production;GLO;kilogram;lithium hydroxide
market for aluminium, wrought alloy;GLO;kilogram;aluminium, wrought alloy
cast iron production;RoW;kilogram;cast iron
market for transport, freight, sea, tanker for liquid goods other than petroleum and liquefied natural gas;GLO;ton kilometer;transport, freight, sea, tanker for liquid goods other than petroleum and liquefied natural gas
Tab Aluminum;GLO;kilogram;Tab Aluminum
wiring and tubing, carbon dioxide capture process;RER;unit;wiring and tubing, carbon dioxide capture process
market for water, deionised;RoW;kilogram;water, deionised
market for polyphenylene sulfide;GLO;kilogram;polyphenylene sulfide
Phosphate;('water',);kilogram
router, internet;CH;unit;router, internet
distribution network construction, electricity, low voltage;CH;kilometer;distribution network, electricity, low voltage
Anode paste, NCA;JP;kilogram;Anode paste, NCA
Hydrogen, gaseous, 25 bar, from electrolysis;RER;kilogram;Hydrogen, gaseous, 25 bar, from electrolysis
AOX, Adsorbable Organic Halogen as Cl;('water', 'surface water');kilogram
market for diethanolamine;GLO;kilogram;diethanolamine
noise, octave 2, day time, urban;('octave 2', 'day time', 'urban');joule
Inner frame;GLO;kilogram;Inner frame
Bimetallic busbars and washers;GLO;kilogram;Bimetallic busbars and washers
Lead;('air', 'urban air close to ground');kilogram
Benzene;('air', 'low population density, long-term');kilogram
pumps, carbon dioxide capture process;RER;unit;pumps, carbon dioxide capture process
market for aluminium scrap, new;RER;kilogram;aluminium scrap, new
phenolic resin production;RoW;kilogram;phenolic resin
ethylene glycol production;RER;kilogram;ethylene glycol
Ethanol from maize starch;RER;kilogram;Ethanol from maize starch
market for sheet rolling, aluminium;GLO;kilogram;sheet rolling, aluminium
noise, octave 4, day time, urban;('octave 4', 'day time', 'urban');joule
market for air compressor, screw-type compressor, 300kW;GLO;unit;air compressor, screw-type compressor, 300kW
Nitrogen oxides;('air', 'low population density, long-term');kilogram
market group for natural gas, high pressure;Europe without Switzerland;cubic meter;natural gas, high pressure
production of nickle-based catalyst for methanation;RER;kilogram;production of nickle-based catalyst for methanation
market for manganese sulfate;GLO;kilogram;manganese sulfate
lubricating oil production;RoW;kilogram;lubricating oil
Bipolar plate;GLO;kilowatt;Bipolar plate
Straw bales | baling of straw;RER;megajoule;Straw bales | baling of straw
Low voltage system;GLO;kilogram;Low voltage system
Carbon monoxide, fossil;('air', 'urban air close to ground');kilogram
market for metal working factory;GLO;unit;metal working factory
market for dolomite;RER;kilogram;dolomite
treatment of waste asphalt, sanitary landfill;RoW;kilogram;waste asphalt
Chromium, ion;('water', 'surface water');kilogram
High voltage system;GLO;kilogram;High voltage system
Copper;('air', 'urban air close to ground');kilogram
treatment of hazardous waste, hazardous waste incineration;CH;kilogram;hazardous waste, for incineration
market for welding, arc, steel;GLO;meter;welding, arc, steel
ethylene glycol production;RoW;kilogram;ethylene glycol
aluminium hydroxide production;CN;kilogram;aluminium hydroxide
market for ethanol, without water, in 99.7% solution state, from ethylene;RER;kilogram;ethanol, without water, in 99.7% solution state, from ethylene
noise, octave 6, day time, suburban;('octave 6', 'day time', 'suburban');joule
market for soap;GLO;kilogram;soap
Positive current collector Al;GLO;kilogram;Positive current collector Al
Strontium;('water', 'surface water');kilogram
market group for electricity, medium voltage;EUR;kilowatt hour;electricity, medium voltage
market for water, ultrapure;RoW;kilogram;water, ultrapure
chemical factory construction, organics;RER;unit;chemical factory, organics
market for nylon 6;RoW;kilogram;nylon 6
metal working, average for aluminium product manufacturing;RoW;kilogram;metal working, average for aluminium product manufacturing
Walls and foundations, for hydrogen refuelling station;RER;unit;Walls and foundations, for hydrogen refuelling station
market group for electricity, low voltage;World;kilowatt hour;electricity, low voltage
market for aluminium alloy, AlLi;GLO;kilogram;aluminium alloy, AlLi
activated silica production;GLO;kilogram;activated silica
operation, computer, desktop, with liquid crystal display, active mode;CH;hour;operation, computer, desktop, with liquid crystal display, active mode
Transformation, from forest, extensive;('natural resource', 'land');square meter
Lithium, ion;('water',);kilogram
argon production, liquid;RoW;kilogram;argon, liquid
drilling, deep borehole/m;RER;meter;drilling, deep borehole/m
treatment of hazardous waste, hazardous waste incineration;RoW;kilogram;hazardous waste, for incineration
transport, freight, inland waterways, barge;RER;ton kilometer;transport, freight, inland waterways, barge
market for lithium hexafluorophosphate;GLO;kilogram;lithium hexafluorophosphate
Sulfate;('water',);kilogram
Separator;GLO;kilogram;Separator
SMR BM, HT+LT, with digestate incineration, 26 bar;CH;megajoule;Hydrogen, gaseous, 26 bar
market for stone wool, packed;GLO;kilogram;stone wool, packed
market for butadiene;RER;kilogram;butadiene
Ammonia;('air', 'low population density, long-term');kilogram
yarding, mobile cable yarder on trailer;RER;hour;cable yarding
Benzene;('air', 'non-urban air or from high stacks');kilogram
market group for diesel;RER;kilogram;diesel
market for heat, future;GLO;megajoule;heat, future
Cathode current collector, LFP;JP;kilogram;Cathode current collector, LFP
Stack;GLO;kilowatt;Stack
Tray with fasteners;GLO;kilogram;Tray with fasteners
market for ammonium sulfate, as N;GLO;kilogram;ammonium sulfate, as N
NMVOC, non-methane volatile organic compounds, unspecified origin;('air', 'non-urban air or from high stacks');kilogram
Methane, non-fossil;('air',);kilogram
polyvinylchloride production, bulk polymerisation;RER;kilogram;polyvinylchloride, bulk polymerised
market for lubricating oil;RoW;kilogram;lubricating oil
Hydrocarbons, aromatic;('water', 'surface water');kilogram
Cobalt sulfate;GLO;kilogram;Cobalt sulfate
Tab Copper;GLO;kilogram;Tab Copper
noise, octave 7, day time, rural;('octave 7', 'day time', 'rural');joule
Fischer Tropsch reactor and upgrading plant, construction;RER;unit;Fischer Tropsch reactor and upgrading plant, construction
treatment of waste mineral oil, hazardous waste incineration;RoW;kilogram;waste mineral oil
PEM electrolyzer, Balance of Plant;GLO;unit;PEM electrolyzer, Balance of Plant
market for water, deionised;CH;kilogram;water, deionised
Refined Waste Cooking Oil {RER} | Refining of waste cooking oil Europe | Alloc Rec, U;RER;megajoule;Refined Waste Cooking Oil {RER} | Refining of waste cooking oil Europe | Alloc Rec, U
market for diesel, burned in building machine;GLO;megajoule;diesel, burned in building machine
noise, octave 1, day time, suburban;('octave 1', 'day time', 'suburban');joule
Occupation, forest, extensive;('natural resource', 'land');square meter-year
Magnesium;('water', 'surface water');kilogram
sheet rolling, aluminium;RoW;kilogram;sheet rolling, aluminium
Module fasteners;GLO;kilogram;Module fasteners
Manganese;('water', 'surface water');kilogram
market for portafer;GLO;kilogram;portafer
market for tap water;RoW;kilogram;tap water
market for sulfur hexafluoride, liquid;RER;kilogram;sulfur hexafluoride, liquid
aluminium production, primary, ingot;IAI Area, EU27 & EFTA;kilogram;aluminium, primary, ingot
PAH, polycyclic aromatic hydrocarbons;('air',);kilogram
electricity production, hydro, run-of-river;DE;kilowatt hour;electricity, high voltage
market for concrete block;DE;kilogram;concrete block
market for electric motor, electric passenger car;GLO;kilogram;electric motor, electric passenger car
Occupation, traffic area, rail/road embankment;('natural resource', 'land');square meter-year
Anode paste, LFP;JP;kilogram;Anode paste, LFP
Tray lid;GLO;kilogram;Tray lid
market for chemical factory;GLO;kilogram;chemical factory
gas motor production, 206kW;RER;unit;gas motor, 206kW
Sohio process;RoW;kilogram;acrylonitrile
market for cobalt;GLO;kilogram;cobalt
treatment of sewage sludge by anaerobic digestion;CH;cubic meter;biogas
market for ammonia, liquid;RER;kilogram;ammonia, liquid
carbon black production;GLO;kilogram;carbon black
Sulfur hexafluoride;('air',);kilogram
CO2 storage/at H2 production plant, pre, pipeline 200km, storage 1000m;RER;kilogram;CO2 storage/at H2 production plant, pre, pipeline 200km, storage 1000m
Selective coating, sputtering;GLO;square meter;Selective coating, sputtering
market for polyvinylchloride, suspension polymerised;GLO;kilogram;polyvinylchloride, suspension polymerised
market for transformer, high voltage use;GLO;kilogram;transformer, high voltage use
market for quicklime, milled, packed;RER;kilogram;quicklime, milled, packed
market for synthetic rubber;GLO;kilogram;synthetic rubber
noise, octave 2, day time, suburban;('octave 2', 'day time', 'suburban');joule
Carbon dioxide, fossil;('air', 'non-urban air or from high stacks');kilogram
Carbon fibre, from acrylonitrile;GLO;kilogram;Carbon fibre, from acrylonitrile
treatment of waste plastic, mixture, sanitary landfill;RoW;kilogram;waste plastic, mixture
Silicon;('water', 'surface water');kilogram
polyethylene production, high density, granulate;RER;kilogram;polyethylene, high density, granulate
market for N-methyl-2-pyrrolidone;GLO;kilogram;N-methyl-2-pyrrolidone
air separation, cryogenic;RoW;kilogram;oxygen, liquid
Battery packaging;GLO;kilogram;Battery packaging
market group for electricity, medium voltage;JPN;kilowatt hour;electricity, medium voltage
IBIS fasteners;GLO;kilogram;IBIS fasteners
Fluoride;('water', 'surface water');kilogram
noise, octave 5, day time, suburban;('octave 5', 'day time', 'suburban');joule
market group for light fuel oil;RER;kilogram;light fuel oil
heat production, natural gas, at industrial furnace low-NOx >100kW;RoW;megajoule;heat, district or industrial, natural gas
epoxy resin production, liquid;RoW;kilogram;epoxy resin, liquid
market for electric connector, wire clamp;GLO;kilogram;electric connector, wire clamp
harvesting, forestry harvester;RER;hour;harvesting, forestry harvester
skidding, skidder;RER;hour;skidding, skidder
market for pump, 40W;GLO;unit;pump, 40W
Arsenic, ion;('water', 'surface water');kilogram
market for potassium sulfate, as K2O;GLO;kilogram;potassium sulfate, as K2O
kraft paper production, bleached;RoW;kilogram;kraft paper, bleached
Ammonia;('air', 'urban air close to ground');kilogram
market for metal working, average for copper product manufacturing;GLO;kilogram;metal working, average for copper product manufacturing
aluminium ingot, primary, to aluminium, wrought alloy market;GLO;kilogram;aluminium, wrought alloy
market for transport, freight train;Europe without Switzerland;ton kilometer;transport, freight train
steam production, as energy carrier, in chemical industry;RoW;megajoule;heat, from steam, in chemical industry
Acetic acid;('air',);kilogram
barite production;RER;kilogram;barite
treatment of drilling waste, landfarming;CH;kilogram;drilling waste
Tie-rods;GLO;kilogram;Tie-rods
Positive electrode paste;GLO;kilogram;Positive electrode paste
Hydrogen, gaseous, 700 bar, from electrolysis, at H2 fuelling station;RER;kilogram;Hydrogen, gaseous, 700 bar, from electrolysis, at H2 fuelling station
market for zeolite, powder;GLO;kilogram;zeolite, powder
market for water, decarbonised;RoW;kilogram;water, decarbonised
transport, helicopter, LTO cycle;GLO;unit;transport, helicopter, LTO cycle
market for transport, freight, lorry, unspecified;RER;ton kilometer;transport, freight, lorry, unspecified
diesel, burned in diesel-electric generating set, 18.5kW;GLO;megajoule;diesel, burned in diesel-electric generating set, 18.5kW
market for nickel, 99.5%;GLO;kilogram;nickel, 99.5%
carbon dioxide capture system;RER;unit;carbon dioxide capture system
Hydrogen, gaseous, 700 bar, from coal gasification, at H2 fuelling station;RER;kilogram;Hydrogen, gaseous, 700 bar, from coal gasification, at H2 fuelling station
tin production;RoW;kilogram;tin
injection moulding;RoW;kilogram;injection moulding
Separator, NCA;JP;kilogram;Separator, NCA
sheet rolling, chromium steel;RoW;kilogram;sheet rolling, chromium steel
Cathode current collector, NCA;JP;kilogram;Cathode current collector, NCA
Fuel tank, compressed hydrogen gas, 700bar, with aluminium liner;RER;kilogram;Hydrogen tank
liquid storage tank production, chemicals, organics;CH;unit;liquid storage tank, chemicals, organics
Formaldehyde;('air',);kilogram
forwarding, forwarder;RER;hour;forwarding, forwarder
MEA hot pressing;GLO;kilogram;MEA hot pressing
Lower retention;GLO;kilogram;Lower retention
Module packaging;GLO;kilogram;Module packaging
sulfuric acid production;RoW;kilogram;sulfuric acid
market for magnesium sulfate;GLO;kilogram;magnesium sulfate
Wood, soft, standing;('natural resource', 'biotic');cubic meter
Particulates, > 10 um;('air', 'non-urban air or from high stacks');kilogram
market for converter, for electric passenger car;GLO;kilogram;converter, for electric passenger car
Hydrogen, gaseous, 700 bar, from SMR NG w/o CCS, at H2 fuelling station;RER;kilogram;Hydrogen, gaseous, 700 bar, from SMR NG w/o CCS, at H2 fuelling station
Hydrogen, gaseous, 30 bar, from hard coal gasification and reforming, at coal gasification plant;RER;kilogram;Hydrogen, gaseous, 30 bar, from hard coal gasification and reforming, at coal gasification plant
electronics production, for control units;RoW;kilogram;electronics, for control units
treatment of wastewater, from residence, capacity 1.1E10l/year;RoW;cubic meter;wastewater, from residence
market for chromium oxide, flakes;GLO;kilogram;chromium oxide, flakes
Sugar beet cultivation {RER} | sugar beet production Europe | Alloc Rec, U;RER;megajoule;Sugar beet cultivation {RER} | sugar beet production Europe | Alloc Rec, U
Transformation, from forest, unspecified;('natural resource', 'land');square meter
Hydrogen sulfide;('air',);kilogram
market for precious metal refinery;GLO;unit;precious metal refinery
graphite production;RoW;kilogram;graphite
gravel and sand quarry operation;CH;kilogram;sand
Particulates, < 2.5 um;('air',);kilogram
market for water, completely softened;RER;kilogram;water, completely softened
market for waste plastic, industrial electronics;RoW;kilogram;waste plastic, industrial electronics
market for potassium fertiliser, as K2O;GLO;kilogram;potassium fertiliser, as K2O
Radiator;GLO;kilogram;Radiator
Carbon dioxide, from soil or biomass stock;('air',);kilogram
market for heat, from steam, in chemical industry;RER;megajoule;heat, from steam, in chemical industry
market for soil pH raising agent, as CaCO3;GLO;kilogram;soil pH raising agent, as CaCO3
market for sulfur dioxide, liquid;RER;kilogram;sulfur dioxide, liquid
market for ethylene carbonate;GLO;kilogram;ethylene carbonate
market for polyethylene, high density, granulate;GLO;kilogram;polyethylene, high density, granulate
market for electronic component factory;GLO;unit;electronic component factory
reinforcing steel production;RoW;kilogram;reinforcing steel
storage module, high pressure, at fuelling station;GLO;unit;storage module, high pressure, at fuelling station
Carbon monoxide, non-fossil;('air',);kilogram
Maize cultivation, drying and storage {RER} | Maize production Europe | Alloc Rec, U;RER;megajoule;Maize cultivation, drying and storage {RER} | Maize production Europe | Alloc Rec, U
electronics production, for control units;RER;kilogram;electronics, for control units
power sawing, without catalytic converter;RER;hour;power sawing, without catalytic converter
Ozone;('air',);kilogram
market for butyl acrylate;RoW;kilogram;butyl acrylate
market for brass;CH;kilogram;brass
Methanol Synthesis;RER;kilogram;Methanol, unpurified
market for polypropylene, granulate;GLO;kilogram;polypropylene, granulate
Textile, carbon cloth;GLO;kilogram;Textile, carbon cloth
market for transport, freight, lorry 16-32 metric ton, EURO3;RoW;ton kilometer;transport, freight, lorry 16-32 metric ton, EURO3
Methane production, synthetic, from electrochemical methanation;RER;kilogram;Methane, synthetic
electricity production, natural gas, conventional power plant;DE;kilowatt hour;electricity, high voltage
delimbing, with excavator-based processor;RER;hour;delimbing/sorting, excavator-based processor
transport, pipeline, supercritical CO2, 200km w/o recompression;RER;ton kilometer;transport, pipeline, supercritical CO2, 200km w/o recompression
Propionic acid;('air',);kilogram
Fuel tank, compressed hydrogen gas, 700bar;GLO;kilogram;Fuel tank, compressed hydrogen gas, 700bar
transformer and rectifier unit, for electrolyzer;GLO;unit;transformer and rectifier unit, for electrolyzer
End-busbar aluminum;GLO;kilogram;End-busbar aluminum
Heat, waste;('air',);megajoule
Methane, fossil;('air', 'non-urban air or from high stacks');kilogram
Battery retention;GLO;kilogram;Battery retention
Particulates, < 2.5 um;('air', 'low population density, long-term');kilogram
market for lubricating oil;RER;kilogram;lubricating oil
Methane, dichloro-, HCC-30;('water', 'surface water');kilogram
market for anode, graphite, for lithium-ion battery;GLO;kilogram;anode, graphite, for lithium-ion battery
market for water, decarbonised;DE;kilogram;water, decarbonised
Dinitrogen monoxide;('air', 'non-urban air or from high stacks');kilogram
transmission network construction, electricity, medium voltage;CH;kilometer;transmission network, electricity, medium voltage
Water, cooling, unspecified natural origin;('natural resource', 'in water');cubic meter
wood chipping, mobile chipper, at forest road;RER;hour;wood chipping, chipper, mobile, diesel, at forest road
Dinitrogen monoxide;('air', 'urban air close to ground');kilogram
heat production, heavy fuel oil, at industrial furnace 1MW;RoW;megajoule;heat, district or industrial, other than natural gas
market for polyvinylfluoride;GLO;kilogram;polyvinylfluoride
market for brake wear emissions, passenger car;GLO;kilogram;brake wear emissions, passenger car
Methane, fossil;('air',);kilogram
market for methanol;GLO;kilogram;methanol
noise, octave 4, day time, suburban;('octave 4', 'day time', 'suburban');joule
market for lithium hydroxide;GLO;kilogram;lithium hydroxide
Ethanol from wheat straw pellets;RER;kilogram;Ethanol from wheat straw pellets
steel production, electric, low-alloyed;RER;kilogram;steel, low-alloyed
Gasoline production, synthetic, from methanol;RER;kilogram;Gasoline, synthetic
polyethylene production, low density, granulate;RoW;kilogram;polyethylene, low density, granulate
market for concrete, high exacting requirements;CH;cubic meter;concrete, high exacting requirements
Anode current collector, LFP;JP;kilogram;Anode current collector, LFP
noise, octave 8, day time, suburban;('octave 8', 'day time', 'suburban');joule
market for aluminium, cast alloy;GLO;kilogram;aluminium, cast alloy
market for carboxymethyl cellulose, powder;GLO;kilogram;carboxymethyl cellulose, powder
Heat transfer plate;GLO;kilogram;Heat transfer plate
market group for electricity, high voltage;EUR;kilowatt hour;electricity, high voltage
SMR NG, 700 bar;CH;kilogram;SMR NG, 700 bar
market for transport, freight, lorry >32 metric ton, EURO3;RoW;ton kilometer;transport, freight, lorry >32 metric ton, EURO3
market for iodine;GLO;kilogram;iodine
Multilayer pouch;GLO;kilogram;Multilayer pouch
SMR NG, 25 bar;CH;megajoule;SMR NG, 25 bar
market for cable, ribbon cable, 20-pin, with plugs;GLO;kilogram;cable, ribbon cable, 20-pin, with plugs
Thermal pad;GLO;kilogram;Thermal pad
market for acrylonitrile-butadiene-styrene copolymer;GLO;kilogram;acrylonitrile-butadiene-styrene copolymer
Syngas, RWGS, Production;RER;kilogram;Syngas, RWGS, Production
chemical factory construction, organics;RoW;unit;chemical factory, organics
market for styrene butadiene rubber (SBR);RER;kilogram;styrene butadiene rubber (SBR)
treatment of wastewater, average, capacity 1E9l/year;CH;cubic meter;wastewater, average
market for tin;GLO;kilogram;tin
market for phosphate fertiliser, as P2O5;GLO;kilogram;phosphate fertiliser, as P2O5
noise, octave 7, day time, suburban;('octave 7', 'day time', 'suburban');joule
market for silicon, electronics grade;GLO;kilogram;silicon, electronics grade
carbon dioxide, captured from atmosphere;RER;kilogram;carbon dioxide, captured from atmosphere
market for internal combustion engine, passenger car;GLO;kilogram;internal combustion engine, for passenger car
treatment of wood ash mixture, pure, municipal incineration with fly ash extraction;CH;kilogram;wood ash mixture, pure
hardwood forestry, mixed species, sustainable forest management, CF = -1;CH;kilogram;hardwood forestry, mixed species, sustainable forest management, CF = -1
noise, octave 3, day time, rural;('octave 3', 'day time', 'rural');joule
market for diesel;Europe without Switzerland;kilogram;diesel
Benzo(a)pyrene;('air',);kilogram
market for sodium persulfate;GLO;kilogram;sodium persulfate
market for sodium hydroxide, without water, in 50% solution state;GLO;kilogram;sodium hydroxide, without water, in 50% solution state
market for tap water;CH;kilogram;tap water
Hydrogen, gaseous, 700 bar, from SMR of biogas with CCS, at H2 fuelling station;RER;kilogram;Hydrogen, gaseous, 700 bar, from SMR of biogas with CCS, at H2 fuelling station
market for sulfuric acid;RER;kilogram;sulfuric acid
Dinitrogen monoxide;('air',);kilogram
market for hard coal;Europe, without Russia and Turkey;kilogram;hard coal
Aluminium;('water', 'surface water');kilogram
market for electronic component, passive, unspecified;GLO;kilogram;electronic component, passive, unspecified
Catalyst layer;GLO;kilowatt;Catalyst layer
Pipe fitting;GLO;kilogram;Pipe fitting
treatment of hard coal ash, residual material landfill;DE;kilogram;hard coal ash
market for aluminium casting facility;GLO;unit;aluminium casting facility
NMVOC, non-methane volatile organic compounds, unspecified origin;('air', 'low population density, long-term');kilogram
straw pellets;RER;megajoule;straw pellets
market for potassium hydroxide;GLO;kilogram;potassium hydroxide
End plate;GLO;kilowatt;End plate
Glider lightweighting;GLO;kilogram;Glider lightweighting
Battery management system;GLO;kilogram;Battery management system
market for nylon 6-6, glass-filled;RoW;kilogram;nylon 6-6, glass-filled
market for hexane;GLO;kilogram;hexane
NMVOC, non-methane volatile organic compounds, unspecified origin;('air',);kilogram
market for silica sand;GLO;kilogram;silica sand
market for phosphoric acid, industrial grade, without water, in 85% solution state;GLO;kilogram;phosphoric acid, industrial grade, without water, in 85% solution state
diesel, burned in building machine;GLO;megajoule;diesel, burned in building machine
treatment of drilling waste, residual material landfill;CH;kilogram;drilling waste
market for steel, chromium steel 18/8, hot rolled;GLO;kilogram;steel, chromium steel 18/8, hot rolled
pipeline, supercritical CO2/km;RER;kilometer;pipeline, supercritical CO2/km
market for transport, helicopter;GLO;hour;transport, helicopter
market for nickel sulfate;GLO;kilogram;nickel sulfate
noise, octave 7, day time, urban;('octave 7', 'day time', 'urban');joule
market for steel, low-alloyed, hot rolled;GLO;kilogram;steel, low-alloyed, hot rolled
Electrolyte, LFP;JP;kilogram;Electrolyte, LFP
market for wood chips, wet, measured as dry mass, CF = -1;CH;kilogram;wood chips, wet, measured as dry mass, CF = -1
Potassium, ion;('water', 'surface water');kilogram
wire drawing, copper;RoW;kilogram;wire drawing, copper
Benzene;('air', 'urban air close to ground');kilogram
Sulfur;('water', 'surface water');kilogram
market for heat, district or industrial, natural gas;RoW;megajoule;heat, district or industrial, natural gas
Chloride;('water', 'surface water');kilogram
transport, helicopter;GLO;hour;transport, helicopter
market for carbon black;GLO;kilogram;carbon black
Hydrogen dispenser, for gaseous hydrogen;GLO;unit;Hydrogen dispenser, for gaseous hydrogen
NMVOC, non-methane volatile organic compounds, unspecified origin;('air', 'urban air close to ground');kilogram
Methane, fossil;('air', 'low population density, long-term');kilogram
Nitrogen oxides;('air', 'urban air close to ground');kilogram
Ammonia;('air', 'non-urban air or from high stacks');kilogram
PEM electrolyzer, ACDC Converter;GLO;unit;PEM electrolyzer, ACDC Converter
market for power distribution unit, for electric passenger car;GLO;kilogram;power distribution unit, for electric passenger car
market for corrugated board box;RoW;kilogram;corrugated board box
market for integrated circuit, logic type;GLO;kilogram;integrated circuit, logic type
market for chemical factory, organics;GLO;unit;chemical factory, organics
market for nitrogen, liquid;RoW;kilogram;nitrogen, liquid
heat production, natural gas, at boiler condensing modulating >100kW;Europe without Switzerland;megajoule;heat, district or industrial, natural gas
Wood, hard, standing;('natural resource', 'biotic');cubic meter
copper production, blister-copper;RER;kilogram;copper, blister-copper
IBIS;GLO;kilogram;IBIS
frequency converter, for diaphragm compressor;GLO;unit;frequency converter, for diaphragm compressor
market for extrusion, plastic film;GLO;kilogram;extrusion, plastic film
Lead;('air', 'low population density, long-term');kilogram
glass fibre reinforced plastic production, polyester resin, hand lay-up;RER;kilogram;glass fibre reinforced plastic, polyester resin, hand lay-up
market for tyre wear emissions, passenger car;GLO;kilogram;tyre wear emissions, passenger car
epichlorohydrin production from allyl chloride;RoW;kilogram;epichlorohydrin
Gas Diffusion Layer;GLO;kilowatt;Gas Diffusion Layer
Hydrogen chloride;('air', 'non-urban air or from high stacks');kilogram
heat and power co-generation, wood chips, 6667 kW, state-of-the-art 2014;DE;kilowatt hour;electricity, high voltage
market for chemical, organic;GLO;kilogram;chemical, organic
market for carbon monoxide;RER;kilogram;carbon monoxide
electricity production, nuclear, pressure water reactor;DE;kilowatt hour;electricity, high voltage
electricity production, wind, 1-3MW turbine, onshore;DE;kilowatt hour;electricity, high voltage
market for transport, freight, sea, tanker for petroleum;GLO;ton kilometer;transport, freight, sea, tanker for petroleum
packaging box factory construction;RoW;unit;packaging box factory
market group for electricity, low voltage;EUR;kilowatt hour;electricity, low voltage
market for inverter, for electric passenger car;GLO;kilogram;inverter, for electric passenger car
Battery tray;GLO;kilogram;Battery tray
market for anodising, aluminium sheet;GLO;square meter;anodising, aluminium sheet
Particulates, < 2.5 um;('air', 'urban air close to ground');kilogram
market for nitrogen fertiliser, as N;GLO;kilogram;nitrogen fertiliser, as N
market for tap water;Europe without Switzerland;kilogram;tap water
glass fibre reinforced plastic production, polyamide, injection moulded;RER;kilogram;glass fibre reinforced plastic, polyamide, injection moulded
Weaving, carbon cloth;GLO;kilogram;Weaving, carbon cloth
market for flat glass, uncoated;RER;kilogram;flat glass, uncoated
Coating and curing, general manufacturing;GLO;square meter;Coating and curing, general manufacturing
Hydrogen, gaseous, 700 bar, from dual fluidised bed gasification of woody biomass with CCS, at H2 fuelling station;CH;kilogram;Hydrogen, gaseous, 700 bar
market for aluminium alloy, AlMg3;GLO;kilogram;aluminium alloy, AlMg3
water production, deionised;Europe without Switzerland;kilogram;water, deionised
electricity production, wind, >3MW turbine, onshore;DE;kilowatt hour;electricity, high voltage
market for used powertrain from electric passenger car, manual dismantling;GLO;kilogram;used powertrain from electric passenger car, manual dismantling
Carbon monoxide, fossil;('air',);kilogram
Sulfur dioxide;('air', 'low population density, long-term');kilogram
Strap retention;GLO;kilogram;Strap retention
Barium;('water', 'surface water');kilogram
Battery cell, LFP;GLO;kilogram;Battery cell
Ni1/3Co1/3Mn1/3(OH)2;GLO;kilogram;Ni1/3Co1/3Mn1/3(OH)2
treatment of wastewater, unpolluted, capacity 5E9l/year;RoW;cubic meter;wastewater, unpolluted
Methane, fossil;('air', 'urban air close to ground');kilogram
Toluene;('air',);kilogram
Acetaldehyde;('air',);kilogram
market for transport, freight, inland waterways, barge;RER;ton kilometer;transport, freight, inland waterways, barge
PEM electrolyzer, Stack;GLO;unit;PEM electrolyzer, Stack
Iron, ion;('water', 'surface water');kilogram
Pentane;('air',);kilogram
market for road;GLO;meter-year;road
welding, arc, steel;RoW;meter;welding, arc, steel
market for printed wiring board, through-hole mounted, unspecified, Pb free;GLO;kilogram;printed wiring board, through-hole mounted, unspecified, Pb free
cooling unit, carbon dioxide capture process;RER;unit;cooling unit, carbon dioxide capture process
sheet rolling, steel;RoW;kilogram;sheet rolling, steel
maintenance, passenger car;RER;unit;passenger car maintenance
Hydrogen refuelling station, SMR;GLO;unit;Hydrogen refuelling station, SMR
Hydrogen, gaseous, 25 bar, from dual fluidised bed gasification of woody biomass with CCS, at gasification plant;CH;kilogram;Hydrogen, gaseous, 25 bar
noise, octave 5, day time, rural;('octave 5', 'day time', 'rural');joule
Clamps and fasteners;GLO;kilogram;Clamps and fasteners
Buffer tank;GLO;unit;Buffer tank
End-busbar copper;GLO;kilogram;End-busbar copper
Cooling system;GLO;kilogram;Cooling system
Lead;('air', 'non-urban air or from high stacks');kilogram
Ethanol from sugarbeet;RER;kilogram;Ethanol from sugarbeet
market for liquid storage tank, chemicals, organics;GLO;unit;liquid storage tank, chemicals, organics
Carbon dioxide, fossil;('air',);kilogram
treatment of waste gypsum, inert material landfill;Europe without Switzerland;kilogram;waste gypsum
market for manual dismantling of used passenger car with internal combustion engine;GLO;unit;manual dismantling of used passenger car with internal combustion engine
treatment of municipal solid waste, incineration;DE;kilowatt hour;electricity, for reuse in municipal waste incineration only
market for heat, from steam, in chemical industry;RoW;megajoule;heat, from steam, in chemical industry
market for metal working, average for metal product manufacturing;GLO;kilogram;metal working, average for metal product manufacturing
market for graphite;GLO;kilogram;graphite
adsorption and desorption unit, carbon dioxide capture process;RER;unit;adsorption and desorption unit, carbon dioxide capture process
hot water tank, carbon dioxide capture process;RER;unit;hot water tank, carbon dioxide capture process
Transformation, from traffic area, rail/road embankment;('natural resource', 'land');square meter
Ammonia;('air',);kilogram
market for steel, chromium steel 18/8;GLO;kilogram;steel, chromium steel 18/8
PEM Fuel Cell;GLO;kilowatt;PEM Fuel Cell
market for molybdenum trioxide;GLO;kilogram;molybdenum trioxide
market for urea, as N;GLO;kilogram;urea, as N
tetrafluoroethylene production;RoW;kilogram;tetrafluoroethylene
lime production, milled, packed;CH;kilogram;lime, packed
market for polyethylene, low density, granulate;GLO;kilogram;polyethylene, low density, granulate
Negative current collector Cu;GLO;kilogram;Negative current collector Cu
Boron;('water', 'surface water');kilogram
SMR BM, HT+LT, + CCS (MDEA), 98 (average), digestate incineration, 26 bar;CH;megajoule;Hydrogen, gaseous, 26 bar
control panel, carbon dioxide capture process;RER;unit;control panel, carbon dioxide capture process
noise, octave 6, day time, rural;('octave 6', 'day time', 'rural');joule
Carbon monoxide, fossil;('air', 'non-urban air or from high stacks');kilogram
market for iron sulfate;RoW;kilogram;iron sulfate
market for natural gas, from high pressure network (1-5 bar), at service station;GLO;kilogram;natural gas, from high pressure network (1-5 bar), at service station
Iron, ion;('water',);kilogram
noise, octave 8, day time, urban;('octave 8', 'day time', 'urban');joule
market for ethylene glycol;GLO;kilogram;ethylene glycol
market for plastic processing factory;GLO;unit;plastic processing factory
market for water, ultrapure;RER;kilogram;water, ultrapure
market for display, liquid crystal, 17 inches;GLO;unit;display, liquid crystal, 17 inches
electricity production, photovoltaic, 3kWp slanted-roof installation, multi-Si, panel, mounted;DE;kilowatt hour;electricity, low voltage
market for flat glass, coated;RER;kilogram;flat glass, coated
market for polyethylene terephthalate, granulate, amorphous;GLO;kilogram;polyethylene terephthalate, granulate, amorphous
electricity production, hard coal;DE;kilowatt hour;electricity, high voltage
nitric acid production, product in 50% solution state;RER;kilogram;nitric acid, without water, in 50% solution state
noise, octave 6, day time, urban;('octave 6', 'day time', 'urban');joule
Cathode paste, NCA;JP;kilogram;Cathode paste, NCA
anode production, graphite, for lithium-ion battery;RoW;kilogram;anode, graphite, for lithium-ion battery
noise, octave 1, day time, rural;('octave 1', 'day time', 'rural');joule
activated bentonite production;DE;kilogram;activated bentonite
market for steel, low-alloyed;GLO;kilogram;steel, low-alloyed
market for aluminium oxide, metallurgical;IAI Area, EU27 & EFTA;kilogram;aluminium oxide, metallurgical
electricity production, deep geothermal;DE;kilowatt hour;electricity, high voltage
diaphragms, for diaphragm compressor;GLO;unit;diaphragms, for diaphragm compressor
Methanol distillation;RER;kilogram;Purified methanol
woodchips from forestry residues;RER;megajoule;woodchips from forestry residues
NCA electrode material (LiNi0.8Co0.15Al0.05O2);JP;kilogram;NCA electrode material (LiNi0.8Co0.15Al0.05O2)
DOC, Dissolved Organic Carbon;('water', 'surface water');kilogram
cement production, Portland;CH;kilogram;cement, Portland
container, with pipes and fittings, for diaphragm compressor;GLO;unit;container, with pipes and fittings, for diaphragm compressor
market for polyurethane, flexible foam;RER;kilogram;polyurethane, flexible foam
Anode current collector, NCA;JP;kilogram;Anode current collector, NCA
noise, octave 5, day time, urban;('octave 5', 'day time', 'urban');joule
market for transport, freight, lorry >32 metric ton, EURO6;RER;ton kilometer;transport, freight, lorry >32 metric ton, EURO6
hydrogen peroxide production, product in 50% solution state;RER;kilogram;hydrogen peroxide, without water, in 50% solution state
market for natural gas, from medium pressure network (0.1-1 bar), at service station;GLO;kilogram;natural gas, from medium pressure network (0.1-1 bar), at service station
yarding and processing, mobile cable yarder on truck;RER;hour;cable yarding
Electrolyte;GLO;kilogram;Electrolyte
market for manual dismantling of used electric passenger car;GLO;unit;manual dismantling of used electric passenger car
Manifolds;GLO;kilogram;Manifolds
algae harvesting| dry algae production;RER;kilogram;algae harvesting| dry algae production
market for steel, unalloyed;GLO;kilogram;steel, unalloyed
market for thermoforming, with calendering;GLO;kilogram;thermoforming, with calendering
Calcium, ion;('water', 'surface water');kilogram
market for concrete, normal;RoW;cubic meter;concrete, normal
noise, octave 4, day time, rural;('octave 4', 'day time', 'rural');joule
market for titanium dioxide;RoW;kilogram;titanium dioxide
SMR NG + CCS (MDEA), 98 (average), 700 bar;CH;kilogram;SMR NG + CCS, 700 bar
market for calcium chloride;RER;kilogram;calcium chloride
Sulfur dioxide;('air', 'non-urban air or from high stacks');kilogram
Battery BoP;GLO;kilogram;Battery BoP
Transformation, to traffic area, rail/road embankment;('natural resource', 'land');square meter
TOC, Total Organic Carbon;('water', 'surface water');kilogram
epoxy resin production, liquid;RER;kilogram;epoxy resin, liquid
Sulfur dioxide;('air', 'urban air close to ground');kilogram
Water, unspecified natural origin;('natural resource', 'in water');cubic meter
Outer frame;GLO;kilogram;Outer frame
lignite mine operation;RER;kilogram;lignite
transport, freight train, diesel, with particle filter;CH;ton kilometer;transport, freight train
diaphragm compressor module, high pressure;GLO;unit;diaphragm compressor module, high pressure
market for pesticide, unspecified;GLO;kilogram;pesticide, unspecified
Hydrogen, gaseous, 25 bar, from dual fluidised bed gasification of woody biomass, at gasification plant;CH;kilogram;Hydrogen, gaseous, 25 bar
market for gas turbine, 10MW electrical;GLO;unit;gas turbine, 10MW electrical
Water, well, in ground;('natural resource', 'in water');cubic meter
Ethanol from forest residues;RER;kilogram;Ethanol from forest residues
market for magnesium oxide;GLO;kilogram;magnesium oxide
softwood forestry, mixed species, sustainable forest management, CF = -1;CH;kilogram;softwood forestry, mixed species, sustainable forest management, CF = -1
algae cultivation | algae broth production;RER;kilogram;algae cultivation | algae broth production
treatment of scrap steel, inert material landfill;CH;kilogram;scrap steel
market for zinc oxide;GLO;kilogram;zinc oxide
Dinitrogen monoxide;('air', 'low population density, long-term');kilogram
market for sheet rolling, copper;GLO;kilogram;sheet rolling, copper
biogas upgrading - sewage sludge - amine scrubbing - best;CH;kilogram;biogas upgrading - sewage sludge - amine scrubbing - best
Disposal, hydrogen fuelling station;RER;unit;Disposal, hydrogen fuelling station
noise, octave 2, day time, rural;('octave 2', 'day time', 'rural');joule
computer production, desktop, without screen;GLO;unit;computer, desktop, without screen
Monoethanolamine;('air',);kilogram
electricity production, oil;DE;kilowatt hour;electricity, high voltage
Chromium;('air', 'urban air close to ground');kilogram
market for waste rubber, unspecified;RoW;kilogram;waste rubber, unspecified
market for activated carbon, granular;GLO;kilogram;activated carbon, granular
market for used vegetable cooking oil;GLO;kilogram;used vegetable cooking oil
Hydrogen, gaseous, 700 bar, from SMR of biogas, at H2 fuelling station;RER;kilogram;Hydrogen, gaseous, 700 bar, from SMR of biogas, at H2 fuelling station
market for copper;GLO;kilogram;copper
nickel mine operation, sulfidic ore;GLO;kilogram;nickel, 99.5%
transport, freight, lorry 16-32 metric ton, EURO5;RER;ton kilometer;transport, freight, lorry 16-32 metric ton, EURO5
Cadmium;('air', 'urban air close to ground');kilogram
Hydrogen, gaseous, 700 bar, from dual fluidised bed gasification of woody biomass, at H2 fuelling station;CH;kilogram;Hydrogen, gaseous, 700 bar
Carbon dioxide, non-fossil;('air',);kilogram
market for light fuel oil;RoW;kilogram;light fuel oil
tube insulation production, elastomere;RoW;kilogram;tube insulation, elastomere
market for road maintenance;RER;meter-year;road maintenance
Butane;('air',);kilogram
PAH, polycyclic aromatic hydrocarbons;('air', 'non-urban air or from high stacks');kilogram
BOD5, Biological Oxygen Demand;('water', 'surface water');kilogram
PAH, polycyclic aromatic hydrocarbons;('air', 'urban air close to ground');kilogram
Selenium;('air', 'urban air close to ground');kilogram
market for concrete, normal;CH;cubic meter;concrete, normal
Battery cell, NCA;GLO;kilogram;Battery cell
market for road wear emissions, passenger car;GLO;kilogram;road wear emissions, passenger car
drawing of pipe, steel;RER;kilogram;drawing of pipe, steel
market for injection moulding;GLO;kilogram;injection moulding
Energy, gross calorific value, in biomass;('natural resource', 'biotic');megajoule
metal coating facility construction;RoW;unit;metal coating facility
Zinc;('air', 'urban air close to ground');kilogram
Sodium, ion;('water', 'surface water');kilogram
Sulfur dioxide;('air',);kilogram
Carbon monoxide, fossil;('air', 'low population density, long-term');kilogram
transmission network construction, electricity, high voltage;CH;kilometer;transmission network, electricity, high voltage
market for gypsum fibreboard;GLO;kilogram;gypsum fibreboard
SMR NG + CCS (MDEA), 98 (average), 25 bar;CH;megajoule;Hydrogen, gaseous, 25 bar
market for heat, district or industrial, other than natural gas;Europe without Switzerland;megajoule;heat, district or industrial, other than natural gas
Sabatier reaction methanation unit;RER;unit;Sabatier reaction methanation unit
treatment of biowaste by anaerobic digestion, with biogenic carbon uptake, lower bound C sequestration, digestate incineration;CH;cubic meter;biogas
MTG production facility, construction;RER;unit;MTG production facility, construction
heat production, natural gas, at industrial furnace low-NOx >100kW;Europe without Switzerland;megajoule;heat, district or industrial, natural gas
PEM electrolyzer, Operation and Maintenance;RER;hour;PEM electrolyzer, Operation and Maintenance
market for gravel, crushed;CH;kilogram;gravel, crushed
Electrolyte, NCA;JP;kilogram;Electrolyte, NCA
market for maize seed, for sowing;GLO;kilogram;maize seed, for sowing
Transformation, to heterogeneous, agricultural;('natural resource', 'land');square meter
Separator, LFP;JP;kilogram;Separator, LFP
COD, Chemical Oxygen Demand;('water',);kilogram
market for charger, electric passenger car;GLO;kilogram;charger, electric passenger car
COD, Chemical Oxygen Demand;('water', 'surface water');kilogram
Carbon dioxide, to soil or biomass stock;('soil',);kilogram
glass fibre reinforced plastic production, polyamide, injection moulded;RoW;kilogram;glass fibre reinforced plastic, polyamide, injection moulded
Water;('water',);cubic meter
>>>>>>> d9b3c259
<|MERGE_RESOLUTION|>--- conflicted
+++ resolved
@@ -1,661 +1,18 @@
-<<<<<<< HEAD
-market for transport, freight, sea, tanker for petroleum;GLO;ton kilometer;transport, freight, sea, tanker for petroleum
-Heat, waste;('air',);megajoule
-market for metal working, average for copper product manufacturing;GLO;kilogram;metal working, average for copper product manufacturing
-market for water, decarbonised;DE;kilogram;water, decarbonised
-Nitrogen oxides;('air', 'low population density, long-term');kilogram
-market group for heat, central or small-scale, natural gas;RER;megajoule;heat, central or small-scale, natural gas
-market for chromium oxide, flakes;GLO;kilogram;chromium oxide, flakes
-nitric acid production, product in 50% solution state;RER;kilogram;nitric acid, without water, in 50% solution state
-noise, octave 7, day time, urban;('octave 7', 'day time', 'urban');joule
-market for municipal solid waste;RoW;kilogram;municipal solid waste
-production of nickle-based catalyst for methanation;RER;kilogram;production of nickle-based catalyst for methanation
-epoxy resin production, liquid;RoW;kilogram;epoxy resin, liquid
-tetrafluoroethylene production;RoW;kilogram;tetrafluoroethylene
-storage module, high pressure, at fuelling station;GLO;unit;storage module, high pressure, at fuelling station
-market for charger, electric passenger car;GLO;kilogram;charger, electric passenger car
-market for diesel, burned in building machine;GLO;megajoule;diesel, burned in building machine
-Essential BoP;GLO;kilogram;Essential BoP
-market for manganese sulfate;GLO;kilogram;manganese sulfate
-market for brake wear emissions, passenger car;GLO;kilogram;brake wear emissions, passenger car
-End-busbar copper;GLO;kilogram;End-busbar copper
-Water, unspecified natural origin;('natural resource', 'in water');cubic meter
-treatment of waste gypsum, inert material landfill;Europe without Switzerland;kilogram;waste gypsum
-Battery BoP;GLO;kilogram;Battery BoP
-pipeline, supercritical CO2/km;RER;kilometer;pipeline, supercritical CO2/km
-NMVOC, non-methane volatile organic compounds, unspecified origin;('air', 'low population density, long-term');kilogram
-SMR BM, HT+LT, with digestate incineration, 26 bar;CH;megajoule;Hydrogen, gaseous, 26 bar
-Tab Copper;GLO;kilogram;Tab Copper
-market for sulfur hexafluoride, liquid;RER;kilogram;sulfur hexafluoride, liquid
-noise, octave 5, day time, rural;('octave 5', 'day time', 'rural');joule
-Toluene;('air',);kilogram
-Biodiesel from cooking oil;RER;kilogram;Biodiesel from cooking oil
-argon production, liquid;RoW;kilogram;argon, liquid
-Membrane;GLO;kilowatt;Membrane
-activated silica production;GLO;kilogram;activated silica
-market for aluminium oxide, metallurgical;IAI Area, EU27 & EFTA;kilogram;aluminium oxide, metallurgical
-market for sugar beet seed, for sowing;GLO;kilogram;sugar beet seed, for sowing
-noise, octave 8, day time, urban;('octave 8', 'day time', 'urban');joule
-Manganese;('water', 'surface water');kilogram
-treatment of hazardous waste, hazardous waste incineration;CH;kilogram;hazardous waste, for incineration
-Buffer tank;GLO;unit;Buffer tank
-Hydrogen dispenser, for gaseous hydrogen;GLO;unit;Hydrogen dispenser, for gaseous hydrogen
-market for transport, freight, sea, tanker for liquid goods other than petroleum and liquefied natural gas;GLO;ton kilometer;transport, freight, sea, tanker for liquid goods other than petroleum and liquefied natural gas
-Formaldehyde;('air',);kilogram
-market for transport, freight, lorry 16-32 metric ton, EURO3;RoW;ton kilometer;transport, freight, lorry 16-32 metric ton, EURO3
-Syngas, RWGS, Production;RER;kilogram;Syngas, RWGS, Production
-Cadmium;('air', 'urban air close to ground');kilogram
-market for waste plastic, industrial electronics;RoW;kilogram;waste plastic, industrial electronics
-market for display, liquid crystal, 17 inches;GLO;unit;display, liquid crystal, 17 inches
-Battery tray;GLO;kilogram;Battery tray
-Fuel tank, compressed hydrogen gas, 700bar, with HDPE liner;RER;kilogram;Hydrogen tank
-forwarding, forwarder;RER;hour;forwarding, forwarder
-market for calcium chloride;RER;kilogram;calcium chloride
-noise, octave 6, day time, suburban;('octave 6', 'day time', 'suburban');joule
-treatment of wastewater, from residence, capacity 1.1E10l/year;RoW;cubic meter;wastewater, from residence
-noise, octave 6, day time, rural;('octave 6', 'day time', 'rural');joule
-Transformation, from forest, extensive;('natural resource', 'land');square meter
-market for hexane;GLO;kilogram;hexane
-Particulates, < 2.5 um;('air',);kilogram
-SMR NG, 25 bar;CH;megajoule;SMR NG, 25 bar
-Occupation, forest, extensive;('natural resource', 'land');square meter-year
-market group for natural gas, high pressure;Europe without Switzerland;cubic meter;natural gas, high pressure
-distribution network construction, electricity, low voltage;CH;kilometer;distribution network, electricity, low voltage
-Anode current collector, LFP;JP;kilogram;Anode current collector, LFP
-Module lid;GLO;kilogram;Module lid
-market for sheet rolling, chromium steel;GLO;kilogram;sheet rolling, chromium steel
-market for chemical factory, organics;GLO;unit;chemical factory, organics
-Carbon monoxide, fossil;('air', 'low population density, long-term');kilogram
-PAH, polycyclic aromatic hydrocarbons;('air', 'low population density, long-term');kilogram
-Module fasteners;GLO;kilogram;Module fasteners
-Sulfate;('water',);kilogram
-Ethanol from wheat straw pellets;RER;kilogram;Ethanol from wheat straw pellets
-gravel production, crushed;RoW;kilogram;gravel, crushed
-market group for electricity, medium voltage;JPN;kilowatt hour;electricity, medium voltage
-market for aluminium, wrought alloy;GLO;kilogram;aluminium, wrought alloy
-market for concrete, normal;RoW;cubic meter;concrete, normal
-market group for light fuel oil;RER;kilogram;light fuel oil
-maintenance, passenger car;RER;unit;passenger car maintenance
-market for soap;GLO;kilogram;soap
-Catalyst layer;GLO;kilowatt;Catalyst layer
-noise, octave 3, day time, suburban;('octave 3', 'day time', 'suburban');joule
-treatment of sewage sludge by anaerobic digestion;CH;cubic meter;biogas
-Strontium;('water', 'surface water');kilogram
-Carbon monoxide, non-fossil;('air',);kilogram
-Occupation, traffic area, rail/road embankment;('natural resource', 'land');square meter-year
-MEA hot pressing;GLO;kilogram;MEA hot pressing
-Negative current collector Cu;GLO;kilogram;Negative current collector Cu
-Manifolds;GLO;kilogram;Manifolds
-Selenium;('air', 'urban air close to ground');kilogram
-Benzene;('air', 'urban air close to ground');kilogram
-Benzene;('air',);kilogram
-polyethylene production, low density, granulate;RoW;kilogram;polyethylene, low density, granulate
-market for nitrogen fertiliser, as N;GLO;kilogram;nitrogen fertiliser, as N
-noise, octave 4, day time, suburban;('octave 4', 'day time', 'suburban');joule
-market for styrene butadiene rubber (SBR);RER;kilogram;styrene butadiene rubber (SBR)
-metal working, average for chromium steel product manufacturing;RER;kilogram;metal working, average for chromium steel product manufacturing
-Electrolyte, LFP;JP;kilogram;Electrolyte, LFP
-steel production, converter, low-alloyed;RER;kilogram;steel, low-alloyed
-market for heat, district or industrial, other than natural gas;Europe without Switzerland;megajoule;heat, district or industrial, other than natural gas
-Electrolyte;GLO;kilogram;Electrolyte
-nickel mine operation, sulfidic ore;GLO;kilogram;nickel, 99.5%
-market for silica sand;GLO;kilogram;silica sand
-market for petrol, low-sulfur;Europe without Switzerland;kilogram;petrol, low-sulfur
-treatment of waste mineral oil, hazardous waste incineration;RoW;kilogram;waste mineral oil
-Mercury;('air',);kilogram
-market for steel, low-alloyed, hot rolled;GLO;kilogram;steel, low-alloyed, hot rolled
-noise, octave 2, day time, urban;('octave 2', 'day time', 'urban');joule
-Refined Waste Cooking Oil {RER} | Refining of waste cooking oil Europe | Alloc Rec, U;RER;megajoule;Refined Waste Cooking Oil {RER} | Refining of waste cooking oil Europe | Alloc Rec, U
-cement production, Portland;CH;kilogram;cement, Portland
-Methane, fossil;('air', 'low population density, long-term');kilogram
-Lithium, ion;('water',);kilogram
-kraft paper production, bleached;RoW;kilogram;kraft paper, bleached
-pump production, 40W;CH;unit;pump, 40W
-market for stone wool, packed;GLO;kilogram;stone wool, packed
-Lead;('air', 'non-urban air or from high stacks');kilogram
-market for diethanolamine;GLO;kilogram;diethanolamine
-Cathode current collector, NCA;JP;kilogram;Cathode current collector, NCA
-market for ammonia, liquid;RER;kilogram;ammonia, liquid
-sulfuric acid production;RoW;kilogram;sulfuric acid
-market for aluminium alloy, AlLi;GLO;kilogram;aluminium alloy, AlLi
-noise, octave 3, day time, urban;('octave 3', 'day time', 'urban');joule
-market for ethylene carbonate;GLO;kilogram;ethylene carbonate
-market for air compressor, screw-type compressor, 300kW;GLO;unit;air compressor, screw-type compressor, 300kW
-Textile, carbon cloth;GLO;kilogram;Textile, carbon cloth
-market for flat glass, coated;RER;kilogram;flat glass, coated
-market for steel, low-alloyed;GLO;kilogram;steel, low-alloyed
-Occupation, construction site;('natural resource', 'land');square meter-year
-Lead;('air', 'urban air close to ground');kilogram
-router, internet;CH;unit;router, internet
-market for concrete, normal;CH;cubic meter;concrete, normal
-market for manual dismantling of used passenger car with internal combustion engine;GLO;unit;manual dismantling of used passenger car with internal combustion engine
-NMVOC, non-methane volatile organic compounds, unspecified origin;('air', 'non-urban air or from high stacks');kilogram
-Particulates, < 2.5 um;('air', 'non-urban air or from high stacks');kilogram
-electricity production, photovoltaic, 3kWp slanted-roof installation, multi-Si, panel, mounted;DE;kilowatt hour;electricity, low voltage
-market for water, completely softened;RER;kilogram;water, completely softened
-market for iodine;GLO;kilogram;iodine
-pumps, carbon dioxide capture process;RER;unit;pumps, carbon dioxide capture process
-market for N-methyl-2-pyrrolidone;GLO;kilogram;N-methyl-2-pyrrolidone
-Positive current collector Al;GLO;kilogram;Positive current collector Al
-Dinitrogen monoxide;('air', 'urban air close to ground');kilogram
-market for nylon 6-6, glass-filled;RoW;kilogram;nylon 6-6, glass-filled
-market for tap water;RoW;kilogram;tap water
-Zinc, ion;('water', 'surface water');kilogram
-skidding, skidder;RER;hour;skidding, skidder
-Sulfur dioxide;('air', 'urban air close to ground');kilogram
-market for power distribution unit, for electric passenger car;GLO;kilogram;power distribution unit, for electric passenger car
-market for steel, chromium steel 18/8;GLO;kilogram;steel, chromium steel 18/8
-Hydrocarbons, aromatic;('water', 'surface water');kilogram
-lithium hydroxide production;GLO;kilogram;lithium hydroxide
-Transformation, from traffic area, rail/road embankment;('natural resource', 'land');square meter
-market for copper oxide;GLO;kilogram;copper oxide
-sheet rolling, steel;RoW;kilogram;sheet rolling, steel
-market for electronic component factory;GLO;unit;electronic component factory
-reinforcing steel production;RER;kilogram;reinforcing steel
-Water, well, in ground;('natural resource', 'in water');cubic meter
-market for concrete block;DE;kilogram;concrete block
-aluminium production, primary, ingot;IAI Area, EU27 & EFTA;kilogram;aluminium, primary, ingot
-Inner frame;GLO;kilogram;Inner frame
-market for acrylonitrile-butadiene-styrene copolymer;GLO;kilogram;acrylonitrile-butadiene-styrene copolymer
-market for sulfuric acid;RER;kilogram;sulfuric acid
-market for platinum;GLO;kilogram;platinum
-tin production;RoW;kilogram;tin
-computer production, desktop, without screen;GLO;unit;computer, desktop, without screen
-Hydrogen, gaseous, 700 bar, from dual fluidised bed gasification of woody biomass with CCS, at H2 fuelling station;CH;kilogram;Hydrogen, gaseous, 700 bar
-market for light fuel oil;RoW;kilogram;light fuel oil
-market for chemicals, inorganic;GLO;kilogram;chemical, inorganic
-market for acrylic acid;RoW;kilogram;acrylic acid
-Particulates, > 10 um;('air', 'non-urban air or from high stacks');kilogram
-Sulfur dioxide;('air', 'low population density, long-term');kilogram
-aluminium production, primary, ingot;IAI Area, Asia, without China and GCC;kilogram;aluminium, primary, ingot
-Transformation, to heterogeneous, agricultural;('natural resource', 'land');square meter
-air separation, cryogenic;RoW;kilogram;oxygen, liquid
-Lower retention;GLO;kilogram;Lower retention
-market for metal working, average for steel product manufacturing;GLO;kilogram;metal working, average for steel product manufacturing
-Fischer Tropsch reactor and upgrading plant, construction;RER;unit;Fischer Tropsch reactor and upgrading plant, construction
-transmission network construction, electricity, medium voltage;CH;kilometer;transmission network, electricity, medium voltage
-DOC, Dissolved Organic Carbon;('water', 'surface water');kilogram
-market for metal working, average for metal product manufacturing;GLO;kilogram;metal working, average for metal product manufacturing
-Outer frame;GLO;kilogram;Outer frame
-CO2 storage/at H2 production plant, pre, pipeline 200km, storage 1000m;RER;kilogram;CO2 storage/at H2 production plant, pre, pipeline 200km, storage 1000m
-control panel, carbon dioxide capture process;RER;unit;control panel, carbon dioxide capture process
-power sawing, without catalytic converter;RER;hour;power sawing, without catalytic converter
-Dinitrogen monoxide;('air',);kilogram
-Battery packaging;GLO;kilogram;Battery packaging
-Butane;('air',);kilogram
-market for carbon monoxide;RER;kilogram;carbon monoxide
-market for polyurethane, flexible foam;RER;kilogram;polyurethane, flexible foam
-gas motor production, 206kW;RER;unit;gas motor, 206kW
-market for dolomite;RER;kilogram;dolomite
-market for manual dismantling of used electric passenger car;GLO;unit;manual dismantling of used electric passenger car
-market for sheet rolling, steel;GLO;kilogram;sheet rolling, steel
-Sulfur dioxide;('air', 'non-urban air or from high stacks');kilogram
-market for sodium persulfate;GLO;kilogram;sodium persulfate
-Cobalt sulfate;GLO;kilogram;Cobalt sulfate
-woodchips from forestry residues;RER;megajoule;woodchips from forestry residues
-Tray lid;GLO;kilogram;Tray lid
-Separator, NCA;JP;kilogram;Separator, NCA
-Benzene;('air', 'low population density, long-term');kilogram
-copper production, blister-copper;RER;kilogram;copper, blister-copper
-market for blasting;GLO;kilogram;blasting
-glass fibre reinforced plastic production, polyamide, injection moulded;RER;kilogram;glass fibre reinforced plastic, polyamide, injection moulded
-liquid storage tank production, chemicals, organics;CH;unit;liquid storage tank, chemicals, organics
-electricity production, nuclear, pressure water reactor;DE;kilowatt hour;electricity, high voltage
-market for aluminium, cast alloy;GLO;kilogram;aluminium, cast alloy
-noise, octave 6, day time, urban;('octave 6', 'day time', 'urban');joule
-Carbon dioxide, non-fossil;('air',);kilogram
-packaging box factory construction;RoW;unit;packaging box factory
-market for polyvinylfluoride;GLO;kilogram;polyvinylfluoride
-noise, octave 3, day time, rural;('octave 3', 'day time', 'rural');joule
-frequency converter, for diaphragm compressor;GLO;unit;frequency converter, for diaphragm compressor
-Ethanol from sugarbeet;RER;kilogram;Ethanol from sugarbeet
-market for sodium hydroxide, without water, in 50% solution state;GLO;kilogram;sodium hydroxide, without water, in 50% solution state
-chemical factory construction, organics;RER;unit;chemical factory, organics
-transport, helicopter;GLO;hour;transport, helicopter
-market for ethylene glycol;GLO;kilogram;ethylene glycol
-adsorption and desorption unit, carbon dioxide capture process;RER;unit;adsorption and desorption unit, carbon dioxide capture process
-noise, octave 8, day time, suburban;('octave 8', 'day time', 'suburban');joule
-market for road maintenance;RER;meter-year;road maintenance
-Separator;GLO;kilogram;Separator
-Carbon dioxide, fossil;('air', 'non-urban air or from high stacks');kilogram
-Bipolar plate;GLO;kilowatt;Bipolar plate
-market for casting, brass;GLO;kilogram;casting, brass
-market for road;GLO;meter-year;road
-treatment of wastewater, average, capacity 1E9l/year;CH;cubic meter;wastewater, average
-biogas upgrading - sewage sludge - amine scrubbing - best;CH;kilogram;biogas upgrading - sewage sludge - amine scrubbing - best
-market for transformer, high voltage use;GLO;kilogram;transformer, high voltage use
-gravel and sand quarry operation;CH;kilogram;sand
-treatment of waste mineral wool, inert material landfill;CH;kilogram;waste mineral wool, for final disposal
-NCA electrode material (LiNi0.8Co0.15Al0.05O2);JP;kilogram;NCA electrode material (LiNi0.8Co0.15Al0.05O2)
-market for electronic component, passive, unspecified;GLO;kilogram;electronic component, passive, unspecified
-injection moulding;RoW;kilogram;injection moulding
-glass fibre reinforced plastic production, polyamide, injection moulded;RoW;kilogram;glass fibre reinforced plastic, polyamide, injection moulded
-market for polyethylene, low density, granulate;GLO;kilogram;polyethylene, low density, granulate
-synthetic gas factory construction;CH;unit;synthetic gas factory
-market for carboxymethyl cellulose, powder;GLO;kilogram;carboxymethyl cellulose, powder
-market for carbon black;GLO;kilogram;carbon black
-lime production, milled, packed;CH;kilogram;lime, packed
-Ozone;('air',);kilogram
-market group for electricity, low voltage;EUR;kilowatt hour;electricity, low voltage
-Hydrogen, gaseous, 700 bar, from SMR NG w CCS, at H2 fuelling station;RER;kilogram;Hydrogen, gaseous, 700 bar, from SMR NG w CCS, at H2 fuelling station
-COD, Chemical Oxygen Demand;('water',);kilogram
-Diesel production, synthetic, Fischer Tropsch process;RER;kilogram;Diesel, synthetic
-market for portafer;GLO;kilogram;portafer
-epoxy resin production, liquid;RER;kilogram;epoxy resin, liquid
-market for titanium dioxide;RoW;kilogram;titanium dioxide
-Electrolyte, NCA;JP;kilogram;Electrolyte, NCA
-Methane, non-fossil;('air',);kilogram
-diesel, burned in diesel-electric generating set, 18.5kW;GLO;megajoule;diesel, burned in diesel-electric generating set, 18.5kW
-Carbon dioxide, fossil;('air',);kilogram
-Sugar beet cultivation {RER} | sugar beet production Europe | Alloc Rec, U;RER;megajoule;Sugar beet cultivation {RER} | sugar beet production Europe | Alloc Rec, U
-market for styrene;GLO;kilogram;styrene
-market for extrusion, plastic film;GLO;kilogram;extrusion, plastic film
-Chromium;('air', 'urban air close to ground');kilogram
-market for copper;GLO;kilogram;copper
-welding, arc, steel;RoW;meter;welding, arc, steel
-Chloride;('water', 'surface water');kilogram
-carbon black production;GLO;kilogram;carbon black
-market for hard coal;Europe, without Russia and Turkey;kilogram;hard coal
-Wood, hard, standing;('natural resource', 'biotic');cubic meter
-Anode;GLO;kilogram;Anode
-market for molybdenum trioxide;GLO;kilogram;molybdenum trioxide
-straw pellets;RER;megajoule;straw pellets
-Negative electrode paste;GLO;kilogram;Negative electrode paste
-market for zinc oxide;GLO;kilogram;zinc oxide
-Coating and curing, general manufacturing;GLO;square meter;Coating and curing, general manufacturing
-Hydrogen sulfide;('air',);kilogram
-Sohio process;RoW;kilogram;acrylonitrile
-market for ammonium sulfate, as N;GLO;kilogram;ammonium sulfate, as N
-algae cultivation | algae broth production;RER;kilogram;algae cultivation | algae broth production
-Occupation, industrial area;('natural resource', 'land');square meter-year
-diaphragms, for diaphragm compressor;GLO;unit;diaphragms, for diaphragm compressor
-Transformation, from forest, unspecified;('natural resource', 'land');square meter
-PEM electrolyzer, Balance of Plant;GLO;unit;PEM electrolyzer, Balance of Plant
-Iron, ion;('water', 'surface water');kilogram
-Carbon fibre, from acrylonitrile;GLO;kilogram;Carbon fibre, from acrylonitrile
-operation, computer, desktop, with liquid crystal display, active mode;CH;hour;operation, computer, desktop, with liquid crystal display, active mode
-Pipe fitting;GLO;kilogram;Pipe fitting
-Methane, fossil;('air',);kilogram
-market for anodising, aluminium sheet;GLO;square meter;anodising, aluminium sheet
-Iron, ion;('water',);kilogram
-noise, octave 2, day time, suburban;('octave 2', 'day time', 'suburban');joule
-Ammonia;('air', 'non-urban air or from high stacks');kilogram
-Cathode paste, NCA;JP;kilogram;Cathode paste, NCA
-Sabatier reaction methanation unit;RER;unit;Sabatier reaction methanation unit
-Ammonia;('air',);kilogram
-market for water, ultrapure;RoW;kilogram;water, ultrapure
-Hydrogen refuelling station, SMR;GLO;unit;Hydrogen refuelling station, SMR
-SMR NG + CCS (MDEA), 98 (average), 700 bar;CH;kilogram;SMR NG + CCS, 700 bar
-market for gas turbine, 10MW electrical;GLO;unit;gas turbine, 10MW electrical
-Stack;GLO;kilowatt;Stack
-Heat transfer plate;GLO;kilogram;Heat transfer plate
-market group for electricity, high voltage;EUR;kilowatt hour;electricity, high voltage
-Copper;('air', 'urban air close to ground');kilogram
-market for ethanol, without water, in 99.7% solution state, from ethylene;RER;kilogram;ethanol, without water, in 99.7% solution state, from ethylene
-Module packaging;GLO;kilogram;Module packaging
-electronics production, for control units;RoW;kilogram;electronics, for control units
-Dinitrogen monoxide;('air', 'low population density, long-term');kilogram
-Battery cell, NCA;GLO;kilogram;Battery cell
-market for precious metal refinery;GLO;unit;precious metal refinery
-market for methanol;GLO;kilogram;methanol
-market for silicon, electronics grade;GLO;kilogram;silicon, electronics grade
-Water;('water',);cubic meter
-electricity production, wind, 1-3MW turbine, onshore;DE;kilowatt hour;electricity, high voltage
-steel production, chromium steel 18/8, hot rolled;RoW;kilogram;steel, chromium steel 18/8, hot rolled
-SMR BM, HT+LT, + CCS (MDEA), 98 (average), digestate incineration, 26 bar;CH;megajoule;Hydrogen, gaseous, 26 bar
-market for transport, freight, lorry, unspecified;RER;ton kilometer;transport, freight, lorry, unspecified
-Cooling system;GLO;kilogram;Cooling system
-Selective coating, sputtering;GLO;square meter;Selective coating, sputtering
-Battery retention;GLO;kilogram;Battery retention
-market for transport, freight, lorry 16-32 metric ton, EURO5;RoW;ton kilometer;transport, freight, lorry 16-32 metric ton, EURO5
-Lead;('air', 'low population density, long-term');kilogram
-Sulfur hexafluoride;('air',);kilogram
-market for printed wiring board, through-hole mounted, unspecified, Pb free;GLO;kilogram;printed wiring board, through-hole mounted, unspecified, Pb free
-market for road wear emissions, passenger car;GLO;kilogram;road wear emissions, passenger car
-treatment of waste plastic, mixture, sanitary landfill;RoW;kilogram;waste plastic, mixture
-market group for electricity, medium voltage;World;kilowatt hour;electricity, medium voltage
-hot water tank, carbon dioxide capture process;RER;unit;hot water tank, carbon dioxide capture process
-Lithium iron phosphate [LiFePO4];JP;kilogram;Lithium iron phosphate [LiFePO4]
-steam production, as energy carrier, in chemical industry;RoW;megajoule;heat, from steam, in chemical industry
-market for electric motor, electric passenger car;GLO;kilogram;electric motor, electric passenger car
-electronics production, for control units;RER;kilogram;electronics, for control units
-Hydrogen, gaseous, 30 bar, from hard coal gasification and reforming, at coal gasification plant;RER;kilogram;Hydrogen, gaseous, 30 bar, from hard coal gasification and reforming, at coal gasification plant
-Biodiesel from algae;RER;kilogram;Biodiesel from algae
-Propane;('air',);kilogram
-diesel, burned in building machine;GLO;megajoule;diesel, burned in building machine
-market for potassium sulfate, as K2O;GLO;kilogram;potassium sulfate, as K2O
-market for butadiene;RER;kilogram;butadiene
-aluminium ingot, primary, to aluminium, wrought alloy market;GLO;kilogram;aluminium, wrought alloy
-Potassium, ion;('water', 'surface water');kilogram
-treatment of scrap steel, inert material landfill;CH;kilogram;scrap steel
-Water, cooling, unspecified natural origin;('natural resource', 'in water');cubic meter
-Hydrogen, gaseous, 700 bar, from electrolysis, at H2 fuelling station;RER;kilogram;Hydrogen, gaseous, 700 bar, from electrolysis, at H2 fuelling station
-PEM electrolyzer, ACDC Converter;GLO;unit;PEM electrolyzer, ACDC Converter
-heat exchanger, carbon dioxide capture process;RER;unit;heat exchanger, carbon dioxide capture process
-Tray seal;GLO;kilogram;Tray seal
-wire drawing, copper;RoW;kilogram;wire drawing, copper
-carbon dioxide, captured from atmosphere;RER;kilogram;carbon dioxide, captured from atmosphere
-treatment of biowaste by anaerobic digestion, with biogenic carbon uptake, lower bound C sequestration, digestate incineration;CH;cubic meter;treatment of biowaste by anaerobic digestion, with biogenic carbon uptake, lower bound C sequestration, digestate incineration
-market for pesticide, unspecified;GLO;kilogram;pesticide, unspecified
-noise, octave 4, day time, rural;('octave 4', 'day time', 'rural');joule
-SMR NG + CCS (MDEA), 98 (average), 25 bar;CH;megajoule;Hydrogen, gaseous, 25 bar
-market for zeolite, powder;GLO;kilogram;zeolite, powder
-Positive electrode paste;GLO;kilogram;Positive electrode paste
-Energy, gross calorific value, in biomass;('natural resource', 'biotic');megajoule
-market for metal working factory;GLO;unit;metal working factory
-market for brass;CH;kilogram;brass
-Hydrogen, gaseous, 25 bar, from dual fluidised bed gasification of woody biomass, at gasification plant;CH;kilogram;Hydrogen, gaseous, 25 bar
-Gasoline production, synthetic, from methanol;RER;kilogram;Gasoline, synthetic
-market for heat, district or industrial, natural gas;Europe without Switzerland;megajoule;heat, district or industrial, natural gas
-treatment of municipal solid waste, incineration;DE;kilowatt hour;electricity, for reuse in municipal waste incineration only
-Multilayer pouch;GLO;kilogram;Multilayer pouch
-market for glider, passenger car;GLO;kilogram;glider, passenger car
-Hydrogen chloride;('air', 'non-urban air or from high stacks');kilogram
-End plate;GLO;kilowatt;End plate
-Hydrogen, gaseous, 700 bar, from dual fluidised bed gasification of woody biomass, at H2 fuelling station;CH;kilogram;Hydrogen, gaseous, 700 bar
-market for nickel sulfate;GLO;kilogram;nickel sulfate
-market for polyphenylene sulfide;GLO;kilogram;polyphenylene sulfide
-market for water, decarbonised;RoW;kilogram;water, decarbonised
-Transformation, to forest, extensive;('natural resource', 'land');square meter
-Battery cell, LFP;GLO;kilogram;Battery cell
-Ethanol from maize starch;RER;kilogram;Ethanol from maize starch
-Tie-rods;GLO;kilogram;Tie-rods
-Ni1/3Co1/3Mn1/3(OH)2;GLO;kilogram;Ni1/3Co1/3Mn1/3(OH)2
-Monoethanolamine;('air',);kilogram
-harvesting, forestry harvester;RER;hour;harvesting, forestry harvester
-treatment of wastewater, unpolluted, capacity 5E9l/year;RoW;cubic meter;wastewater, unpolluted
-market for transport, freight, lorry >32 metric ton, EURO6;RER;ton kilometer;transport, freight, lorry >32 metric ton, EURO6
-market for aluminium alloy, AlMg3;GLO;kilogram;aluminium alloy, AlMg3
-Carbon dioxide, in air;('natural resource', 'in air');kilogram
-market for electric connector, wire clamp;GLO;kilogram;electric connector, wire clamp
-container, with pipes and fittings, for diaphragm compressor;GLO;unit;container, with pipes and fittings, for diaphragm compressor
-electricity production, deep geothermal;DE;kilowatt hour;electricity, high voltage
-noise, octave 5, day time, urban;('octave 5', 'day time', 'urban');joule
-polyvinylchloride production, bulk polymerisation;RER;kilogram;polyvinylchloride, bulk polymerised
-market for aluminium scrap, new;RER;kilogram;aluminium scrap, new
-Straw bales | baling of straw;RER;megajoule;Straw bales | baling of straw
-Zinc;('air', 'urban air close to ground');kilogram
-Methanol Synthesis;RER;kilogram;Methanol, unpurified
-market for cobalt;GLO;kilogram;cobalt
-barite production;RER;kilogram;barite
-IBIS;GLO;kilogram;IBIS
-anode production, graphite, for lithium-ion battery;RoW;kilogram;anode, graphite, for lithium-ion battery
-Particulates, < 2.5 um;('air', 'urban air close to ground');kilogram
-market for water, deionised;Europe without Switzerland;kilogram;water, deionised
-Nitrogen oxides;('air', 'non-urban air or from high stacks');kilogram
-noise, octave 4, day time, urban;('octave 4', 'day time', 'urban');joule
-treatment of wood ash mixture, pure, municipal incineration with fly ash extraction;CH;kilogram;wood ash mixture, pure
-market for anode, graphite, for lithium-ion battery;GLO;kilogram;anode, graphite, for lithium-ion battery
-market for thermoforming, with calendering;GLO;kilogram;thermoforming, with calendering
-Pentane;('air',);kilogram
-market for sheet rolling, aluminium;GLO;kilogram;sheet rolling, aluminium
-Phosphorus;('water', 'surface water');kilogram
-Cathode paste, LFP;JP;kilogram;Cathode paste, LFP
-Benzo(a)pyrene;('air',);kilogram
-market for urea, as N;GLO;kilogram;urea, as N
-Positive active material;GLO;kilogram;Positive active material
-electricity production, hard coal;DE;kilowatt hour;electricity, high voltage
-market for magnesium sulfate;GLO;kilogram;magnesium sulfate
-Carbon monoxide, fossil;('air',);kilogram
-PAH, polycyclic aromatic hydrocarbons;('air',);kilogram
-electricity production, oil;DE;kilowatt hour;electricity, high voltage
-transport, pipeline, supercritical CO2, 200km w/o recompression;RER;ton kilometer;transport, pipeline, supercritical CO2, 200km w/o recompression
-MTG production facility, construction;RER;unit;MTG production facility, construction
-treatment of drilling waste, residual material landfill;CH;kilogram;drilling waste
-market for lithium hexafluorophosphate;GLO;kilogram;lithium hexafluorophosphate
-market for transport, helicopter;GLO;hour;transport, helicopter
-ethylene glycol production;RoW;kilogram;ethylene glycol
-lubricating oil production;RoW;kilogram;lubricating oil
-noise, octave 7, day time, suburban;('octave 7', 'day time', 'suburban');joule
-Cathode current collector, LFP;JP;kilogram;Cathode current collector, LFP
-market for cyclohexane;GLO;kilogram;cyclohexane
-market for internal combustion engine, passenger car;GLO;kilogram;internal combustion engine, for passenger car
-Sulfur dioxide;('air',);kilogram
-Gas Diffusion Layer;GLO;kilowatt;Gas Diffusion Layer
-market for natural gas, from medium pressure network (0.1-1 bar), at service station;GLO;kilogram;natural gas, from medium pressure network (0.1-1 bar), at service station
-market for pump, 40W;GLO;unit;pump, 40W
-SMR NG, 700 bar;CH;kilogram;SMR NG, 700 bar
-market for transport, freight train;Europe without Switzerland;ton kilometer;transport, freight train
-heat production, natural gas, at industrial furnace >100kW;RoW;megajoule;heat, district or industrial, natural gas
-Hydrogen, gaseous, 25 bar, from electrolysis;RER;kilogram;Hydrogen, gaseous, 25 bar, from electrolysis
-graphite production;RoW;kilogram;graphite
-market for quicklime, milled, packed;RER;kilogram;quicklime, milled, packed
-Hydrogen, gaseous, 25 bar, from dual fluidised bed gasification of woody biomass with CCS, at gasification plant;CH;kilogram;Hydrogen, gaseous, 25 bar
-market for glass fibre;GLO;kilogram;glass fibre
-Ethanol from forest residues;RER;kilogram;Ethanol from forest residues
-Calcium, ion;('water', 'surface water');kilogram
-Carbon dioxide, to soil or biomass stock;('soil',);kilogram
-market for flat glass, uncoated;RER;kilogram;flat glass, uncoated
-market for heat, from steam, in chemical industry;RER;megajoule;heat, from steam, in chemical industry
-market for synthetic rubber;GLO;kilogram;synthetic rubber
-heat and power co-generation, wood chips, 6667 kW, state-of-the-art 2014;DE;kilowatt hour;electricity, high voltage
-ethylene glycol production;RER;kilogram;ethylene glycol
-hardwood forestry, mixed species, sustainable forest management, CF = -1;CH;kilogram;hardwood forestry, mixed species, sustainable forest management, CF = -1
-Chromium VI;('air', 'urban air close to ground');kilogram
-market for butyl acrylate;RoW;kilogram;butyl acrylate
-market for sodium chloride, powder;GLO;kilogram;sodium chloride, powder
-phenolic resin production;RoW;kilogram;phenolic resin
-polyethylene production, high density, granulate;RER;kilogram;polyethylene, high density, granulate
-High voltage system;GLO;kilogram;High voltage system
-Strap retention;GLO;kilogram;Strap retention
-yarding and processing, mobile cable yarder on truck;RER;hour;cable yarding
-market for nylon 6;RoW;kilogram;nylon 6
-market for potassium fertiliser, as K2O;GLO;kilogram;potassium fertiliser, as K2O
-market for metal working, average for aluminium product manufacturing;GLO;kilogram;metal working, average for aluminium product manufacturing
-market for tin;GLO;kilogram;tin
-drilling, deep borehole/m;RER;meter;drilling, deep borehole/m
-Acetic acid;('air',);kilogram
-cooling unit, carbon dioxide capture process;RER;unit;cooling unit, carbon dioxide capture process
-sheet rolling, chromium steel;RoW;kilogram;sheet rolling, chromium steel
-treatment of hazardous waste, hazardous waste incineration;RoW;kilogram;hazardous waste, for incineration
-reinforcing steel production;RoW;kilogram;reinforcing steel
-transmission network construction, electricity, high voltage;CH;kilometer;transmission network, electricity, high voltage
-cast iron production;RoW;kilogram;cast iron
-synthetic rubber production;RER;kilogram;synthetic rubber
-market for integrated circuit, logic type;GLO;kilogram;integrated circuit, logic type
-market for cast iron;GLO;kilogram;cast iron
-market for lithium hydroxide;GLO;kilogram;lithium hydroxide
-Fluoride;('water', 'surface water');kilogram
-electricity production, wind, >3MW turbine, onshore;DE;kilowatt hour;electricity, high voltage
-heat production, natural gas, at boiler condensing modulating >100kW;Europe without Switzerland;megajoule;heat, district or industrial, natural gas
-Battery management system;GLO;kilogram;Battery management system
-market for inverter, for electric passenger car;GLO;kilogram;inverter, for electric passenger car
-Sodium, ion;('water', 'surface water');kilogram
-market for sulfur dioxide, liquid;RER;kilogram;sulfur dioxide, liquid
-market for polyethylene terephthalate, granulate, amorphous;GLO;kilogram;polyethylene terephthalate, granulate, amorphous
-BOD5, Biological Oxygen Demand;('water', 'surface water');kilogram
-Acetaldehyde;('air',);kilogram
-electricity production, hydro, run-of-river;DE;kilowatt hour;electricity, high voltage
-Methanol distillation;RER;kilogram;Purified methanol
-market for phosphoric acid, industrial grade, without water, in 85% solution state;GLO;kilogram;phosphoric acid, industrial grade, without water, in 85% solution state
-market for tap water;Europe without Switzerland;kilogram;tap water
-PEM electrolyzer, Operation and Maintenance;RER;hour;PEM electrolyzer, Operation and Maintenance
-wiring and tubing, carbon dioxide capture process;RER;unit;wiring and tubing, carbon dioxide capture process
-market for gypsum fibreboard;GLO;kilogram;gypsum fibreboard
-market for heat, district or industrial, natural gas;RoW;megajoule;heat, district or industrial, natural gas
-sheet rolling, aluminium;RoW;kilogram;sheet rolling, aluminium
-market for nitrogen, liquid;RoW;kilogram;nitrogen, liquid
-Carbon monoxide, fossil;('air', 'non-urban air or from high stacks');kilogram
-PAH, polycyclic aromatic hydrocarbons;('air', 'non-urban air or from high stacks');kilogram
-metal working, average for chromium steel product manufacturing;RoW;kilogram;metal working, average for chromium steel product manufacturing
-heat production, heavy fuel oil, at industrial furnace 1MW;RoW;megajoule;heat, district or industrial, other than natural gas
-market for converter, for electric passenger car;GLO;kilogram;converter, for electric passenger car
-Hydrogen, gaseous, 700 bar, from SMR of biogas with CCS, at H2 fuelling station;RER;kilogram;Hydrogen, gaseous, 700 bar, from SMR of biogas with CCS, at H2 fuelling station
-Methane, fossil;('air', 'urban air close to ground');kilogram
-glass fibre reinforced plastic production, polyester resin, hand lay-up;RER;kilogram;glass fibre reinforced plastic, polyester resin, hand lay-up
-market for activated carbon, granular;GLO;kilogram;activated carbon, granular
-market for iron sulfate;RoW;kilogram;iron sulfate
-noise, octave 7, day time, rural;('octave 7', 'day time', 'rural');joule
-chemical factory construction, organics;RoW;unit;chemical factory, organics
-market group for electricity, medium voltage;EUR;kilowatt hour;electricity, medium voltage
-Phosphate;('water',);kilogram
-market for heat, from steam, in chemical industry;RoW;megajoule;heat, from steam, in chemical industry
-Methane production, synthetic, from electrochemical methanation;RER;kilogram;Methane, synthetic
-diaphragm compressor module, high pressure;GLO;unit;diaphragm compressor module, high pressure
-heat production, natural gas, at industrial furnace low-NOx >100kW;Europe without Switzerland;megajoule;heat, district or industrial, natural gas
-End-busbar aluminum;GLO;kilogram;End-busbar aluminum
-Anode paste, NCA;JP;kilogram;Anode paste, NCA
-market for liquid storage tank, chemicals, organics;GLO;unit;liquid storage tank, chemicals, organics
-carbon dioxide capture system;RER;unit;carbon dioxide capture system
-lignite mine operation;RER;kilogram;lignite
-market for polypropylene, granulate;GLO;kilogram;polypropylene, granulate
-PAH, polycyclic aromatic hydrocarbons;('air', 'urban air close to ground');kilogram
-Carbon monoxide, fossil;('air', 'urban air close to ground');kilogram
-market group for electricity, low voltage;World;kilowatt hour;electricity, low voltage
-IBIS fasteners;GLO;kilogram;IBIS fasteners
-market for water, deionised;CH;kilogram;water, deionised
-Arsenic, ion;('water', 'surface water');kilogram
-Cell container;GLO;kilogram;Cell container
-market for water, deionised;RoW;kilogram;water, deionised
-Propionic acid;('air',);kilogram
-noise, octave 8, day time, rural;('octave 8', 'day time', 'rural');joule
-Low voltage system;GLO;kilogram;Low voltage system
-treatment of drilling waste, landfarming;CH;kilogram;drilling waste
-Nickel;('air', 'urban air close to ground');kilogram
-steel production, electric, low-alloyed;RER;kilogram;steel, low-alloyed
-Sulfur;('water', 'surface water');kilogram
-transport, freight train, diesel, with particle filter;CH;ton kilometer;transport, freight train
-Fuel tank, compressed hydrogen gas, 700bar, with aluminium liner;RER;kilogram;Hydrogen tank
-Weaving, carbon cloth;GLO;kilogram;Weaving, carbon cloth
-market for steel, chromium steel 18/8, hot rolled;GLO;kilogram;steel, chromium steel 18/8, hot rolled
-transport, helicopter, LTO cycle;GLO;unit;transport, helicopter, LTO cycle
-market for concrete, high exacting requirements;CH;cubic meter;concrete, high exacting requirements
-market for injection moulding;GLO;kilogram;injection moulding
-AOX, Adsorbable Organic Halogen as Cl;('water', 'surface water');kilogram
-Thermal pad;GLO;kilogram;Thermal pad
-Silicon;('water', 'surface water');kilogram
-Separator, LFP;JP;kilogram;Separator, LFP
-Nitrogen oxides;('air',);kilogram
-water production, deionised;Europe without Switzerland;kilogram;water, deionised
-market for cable, ribbon cable, 20-pin, with plugs;GLO;kilogram;cable, ribbon cable, 20-pin, with plugs
-market for diesel;Europe without Switzerland;kilogram;diesel
-noise, octave 5, day time, suburban;('octave 5', 'day time', 'suburban');joule
-Ammonia;('air', 'low population density, long-term');kilogram
-market group for diesel;RER;kilogram;diesel
-market for soil pH raising agent, as CaCO3;GLO;kilogram;soil pH raising agent, as CaCO3
-Anode current collector, NCA;JP;kilogram;Anode current collector, NCA
-market for aluminium casting facility;GLO;unit;aluminium casting facility
-Hydrogen, gaseous, 700 bar, from SMR NG w/o CCS, at H2 fuelling station;RER;kilogram;Hydrogen, gaseous, 700 bar, from SMR NG w/o CCS, at H2 fuelling station
-market for water, ultrapure;RER;kilogram;water, ultrapure
-Clamps and fasteners;GLO;kilogram;Clamps and fasteners
-Aluminium;('water', 'surface water');kilogram
-transmission network construction, long-distance;UCTE;kilometer;transmission network, long-distance
-market for tap water;CH;kilogram;tap water
-softwood forestry, mixed species, sustainable forest management, CF = -1;CH;kilogram;softwood forestry, mixed species, sustainable forest management, CF = -1
-market for sheet rolling, copper;GLO;kilogram;sheet rolling, copper
-Glider lightweighting;GLO;kilogram;Glider lightweighting
-transport, freight, lorry 16-32 metric ton, EURO5;RER;ton kilometer;transport, freight, lorry 16-32 metric ton, EURO5
-market for potassium hydroxide;GLO;kilogram;potassium hydroxide
-market for lubricating oil;RoW;kilogram;lubricating oil
-Ancillary BoP;GLO;kilogram;Ancillary BoP
-market for magnesium oxide;GLO;kilogram;magnesium oxide
-Methane, dichloro-, HCC-30;('water', 'surface water');kilogram
-market for gravel, crushed;CH;kilogram;gravel, crushed
-market for chemical, organic;GLO;kilogram;chemical, organic
-epichlorohydrin production from allyl chloride;RoW;kilogram;epichlorohydrin
-treatment of waste asphalt, sanitary landfill;RoW;kilogram;waste asphalt
-Disposal, hydrogen fuelling station;RER;unit;Disposal, hydrogen fuelling station
-Hydrogen, gaseous, 700 bar, from SMR of biogas, at H2 fuelling station;RER;kilogram;Hydrogen, gaseous, 700 bar, from SMR of biogas, at H2 fuelling station
-market for used vegetable cooking oil;GLO;kilogram;used vegetable cooking oil
-metal working, average for aluminium product manufacturing;RoW;kilogram;metal working, average for aluminium product manufacturing
-delimbing, with excavator-based processor;RER;hour;delimbing/sorting, excavator-based processor
-Battery cell, NMC;GLO;kilogram;Battery cell
-PEM Fuel Cell;GLO;kilowatt;PEM Fuel Cell
-TOC, Total Organic Carbon;('water', 'surface water');kilogram
-COD, Chemical Oxygen Demand;('water', 'surface water');kilogram
-Nitrogen oxides;('air', 'urban air close to ground');kilogram
-market for plastic processing factory;GLO;unit;plastic processing factory
-aluminium hydroxide production;CN;kilogram;aluminium hydroxide
-Boron;('water', 'surface water');kilogram
-market for blow moulding;GLO;kilogram;blow moulding
-yarding, mobile cable yarder on trailer;RER;hour;cable yarding
-algae harvesting| dry algae production;RER;kilogram;algae harvesting| dry algae production
-tube insulation production, elastomere;RoW;kilogram;tube insulation, elastomere
-hydrogen peroxide production, product in 50% solution state;RER;kilogram;hydrogen peroxide, without water, in 50% solution state
-NMVOC, non-methane volatile organic compounds, unspecified origin;('air', 'urban air close to ground');kilogram
-market for maize seed, for sowing;GLO;kilogram;maize seed, for sowing
-market for reinforcing steel;GLO;kilogram;reinforcing steel
-Walls and foundations, for hydrogen refuelling station;RER;unit;Walls and foundations, for hydrogen refuelling station
-Cathode;GLO;kilogram;Cathode
-RWGS tank construction;GLO;unit;RWGS tank construction
-Magnesium;('water', 'surface water');kilogram
-market for soda ash, light, crystalline, heptahydrate;GLO;kilogram;soda ash, light, crystalline, heptahydrate
-transformer and rectifier unit, for electrolyzer;GLO;unit;transformer and rectifier unit, for electrolyzer
-Maize cultivation, drying and storage {RER} | Maize production Europe | Alloc Rec, U;RER;megajoule;Maize cultivation, drying and storage {RER} | Maize production Europe | Alloc Rec, U
-market for welding, arc, steel;GLO;meter;welding, arc, steel
-Particulates, < 2.5 um;('air', 'low population density, long-term');kilogram
-metal coating facility construction;RoW;unit;metal coating facility
-noise, octave 1, day time, suburban;('octave 1', 'day time', 'suburban');joule
-transport, freight, inland waterways, barge;RER;ton kilometer;transport, freight, inland waterways, barge
-treatment of hard coal ash, residual material landfill;DE;kilogram;hard coal ash
-Ammonia;('air', 'urban air close to ground');kilogram
-Dinitrogen monoxide;('air', 'non-urban air or from high stacks');kilogram
-PEM electrolyzer, Stack;GLO;unit;PEM electrolyzer, Stack
-Carbon dioxide, fossil;('air', 'urban air close to ground');kilogram
-market for wood chips, wet, measured as dry mass, CF = -1;CH;kilogram;wood chips, wet, measured as dry mass, CF = -1
-Carbon dioxide, from soil or biomass stock;('air',);kilogram
-NMVOC, non-methane volatile organic compounds, unspecified origin;('air',);kilogram
-cobalt production;GLO;kilogram;cobalt
-market for chemical factory;GLO;kilogram;chemical factory
-market for used powertrain from electric passenger car, manual dismantling;GLO;kilogram;used powertrain from electric passenger car, manual dismantling
-Chromium, ion;('water', 'surface water');kilogram
-noise, octave 1, day time, urban;('octave 1', 'day time', 'urban');joule
-electricity production, natural gas, conventional power plant;DE;kilowatt hour;electricity, high voltage
-treatment of inert waste, inert material landfill;CH;kilogram;inert waste, for final disposal
-market for graphite;GLO;kilogram;graphite
-noise, octave 1, day time, rural;('octave 1', 'day time', 'rural');joule
-Bimetallic busbars and washers;GLO;kilogram;Bimetallic busbars and washers
-market for polyvinylchloride, suspension polymerised;GLO;kilogram;polyvinylchloride, suspension polymerised
-Barium;('water', 'surface water');kilogram
-Radiator;GLO;kilogram;Radiator
-Benzene;('air', 'non-urban air or from high stacks');kilogram
-Tray with fasteners;GLO;kilogram;Tray with fasteners
-noise, octave 2, day time, rural;('octave 2', 'day time', 'rural');joule
-market for nickel, 99.5%;GLO;kilogram;nickel, 99.5%
-biomethane from biogas upgrading - biowaste - amine scrubbing, best - with biogenic carbon uptake, lower bound C sequestration, digestate incineration;CH;cubic meter;biomethane from biogas upgrading - biowaste - amine scrubbing, best - with biogenic carbon uptake, lower bound C sequestration, digestate incineration
-market for transport, freight, lorry >32 metric ton, EURO3;RoW;ton kilometer;transport, freight, lorry >32 metric ton, EURO3
-market for tyre wear emissions, passenger car;GLO;kilogram;tyre wear emissions, passenger car
-market for corrugated board box;RoW;kilogram;corrugated board box
-Methane, fossil;('air', 'non-urban air or from high stacks');kilogram
-Fuel tank, compressed hydrogen gas, 700bar;GLO;kilogram;Fuel tank, compressed hydrogen gas, 700bar
-market for packaging film, low density polyethylene;GLO;kilogram;packaging film, low density polyethylene
-market for hydrogen, liquid;RER;kilogram;hydrogen, liquid
-Transformation, to traffic area, rail/road embankment;('natural resource', 'land');square meter
-market for heat, future;GLO;megajoule;heat, future
-market for monoethanolamine;GLO;kilogram;monoethanolamine
-market for phosphate fertiliser, as P2O5;GLO;kilogram;phosphate fertiliser, as P2O5
-heat production, natural gas, at industrial furnace low-NOx >100kW;RoW;megajoule;heat, district or industrial, natural gas
-market for transport, freight, inland waterways, barge;RER;ton kilometer;transport, freight, inland waterways, barge
-Wood, soft, standing;('natural resource', 'biotic');cubic meter
-yarding, sled yarder;RER;hour;cable yarding
-market for waste rubber, unspecified;RoW;kilogram;waste rubber, unspecified
-activated bentonite production;DE;kilogram;activated bentonite
-drawing of pipe, steel;RER;kilogram;drawing of pipe, steel
-production of 2 wt-% potassium iodide solution;RER;kilogram;production of 2 wt-% potassium iodide solution
-market for lubricating oil;RER;kilogram;lubricating oil
-market for natural gas, from high pressure network (1-5 bar), at service station;GLO;kilogram;natural gas, from high pressure network (1-5 bar), at service station
-Tab Aluminum;GLO;kilogram;Tab Aluminum
-Anode paste, LFP;JP;kilogram;Anode paste, LFP
-market for steel, unalloyed;GLO;kilogram;steel, unalloyed
-Hydrogen, gaseous, 700 bar, from coal gasification, at H2 fuelling station;RER;kilogram;Hydrogen, gaseous, 700 bar, from coal gasification, at H2 fuelling station
-wood chipping, mobile chipper, at forest road;RER;hour;wood chipping, chipper, mobile, diesel, at forest road
-market for polyethylene, high density, granulate;GLO;kilogram;polyethylene, high density, granulate
-=======
-Propane;('air',);kilogram
+Propane;('air',);kilogram;
 market for municipal solid waste;RoW;kilogram;municipal solid waste
 market for water, deionised;Europe without Switzerland;kilogram;water, deionised
 market for sheet rolling, chromium steel;GLO;kilogram;sheet rolling, chromium steel
-Nitrogen oxides;('air', 'non-urban air or from high stacks');kilogram
-Occupation, industrial area;('natural resource', 'land');square meter-year
+Nitrogen oxides;('air', 'non-urban air or from high stacks');kilogram;
+Occupation, industrial area;('natural resource', 'land');square meter-year;
 market for heat, district or industrial, natural gas;Europe without Switzerland;megajoule;heat, district or industrial, natural gas
 RWGS tank construction;GLO;unit;RWGS tank construction
 Biodiesel from algae;RER;kilogram;Biodiesel from algae
 steel production, chromium steel 18/8, hot rolled;RoW;kilogram;steel, chromium steel 18/8, hot rolled
-noise, octave 3, day time, suburban;('octave 3', 'day time', 'suburban');joule
+noise, octave 3, day time, suburban;('octave 3', 'day time', 'suburban');joule;
 gravel production, crushed;RoW;kilogram;gravel, crushed
 treatment of biowaste by anaerobic digestion, with biogenic carbon uptake, lower bound C sequestration, digestate incineration;CH;cubic meter;treatment of biowaste by anaerobic digestion, with biogenic carbon uptake, lower bound C sequestration, digestate incineration
 market for glider, passenger car;GLO;kilogram;glider, passenger car
-noise, octave 1, day time, urban;('octave 1', 'day time', 'urban');joule
+noise, octave 1, day time, urban;('octave 1', 'day time', 'urban');joule;
 Essential BoP;GLO;kilogram;Essential BoP
 Module lid;GLO;kilogram;Module lid
 Anode;GLO;kilogram;Anode
@@ -664,16 +21,16 @@
 market for transport, freight, lorry 16-32 metric ton, EURO5;RoW;ton kilometer;transport, freight, lorry 16-32 metric ton, EURO5
 market for cyclohexane;GLO;kilogram;cyclohexane
 production of 2 wt-% potassium iodide solution;RER;kilogram;production of 2 wt-% potassium iodide solution
-PAH, polycyclic aromatic hydrocarbons;('air', 'low population density, long-term');kilogram
+PAH, polycyclic aromatic hydrocarbons;('air', 'low population density, long-term');kilogram;
 Ancillary BoP;GLO;kilogram;Ancillary BoP
-Nitrogen oxides;('air',);kilogram
-Zinc, ion;('water', 'surface water');kilogram
+Nitrogen oxides;('air',);kilogram;
+Zinc, ion;('water', 'surface water');kilogram;
 Membrane;GLO;kilowatt;Membrane
 market for copper oxide;GLO;kilogram;copper oxide
 Cathode paste, LFP;JP;kilogram;Cathode paste, LFP
 cobalt production;GLO;kilogram;cobalt
-Benzene;('air',);kilogram
-Phosphorus;('water', 'surface water');kilogram
+Benzene;('air',);kilogram;
+Phosphorus;('water', 'surface water');kilogram;
 pump production, 40W;CH;unit;pump, 40W
 market group for heat, central or small-scale, natural gas;RER;megajoule;heat, central or small-scale, natural gas
 synthetic rubber production;RER;kilogram;synthetic rubber
@@ -686,17 +43,17 @@
 metal working, average for chromium steel product manufacturing;RoW;kilogram;metal working, average for chromium steel product manufacturing
 market for blasting;GLO;kilogram;blasting
 heat exchanger, carbon dioxide capture process;RER;unit;heat exchanger, carbon dioxide capture process
-Particulates, < 2.5 um;('air', 'non-urban air or from high stacks');kilogram
+Particulates, < 2.5 um;('air', 'non-urban air or from high stacks');kilogram;
 market for chemicals, inorganic;GLO;kilogram;chemical, inorganic
 market for reinforcing steel;GLO;kilogram;reinforcing steel
 market for metal working, average for steel product manufacturing;GLO;kilogram;metal working, average for steel product manufacturing
-Transformation, to forest, extensive;('natural resource', 'land');square meter
+Transformation, to forest, extensive;('natural resource', 'land');square meter;
 biomethane from biogas upgrading - biowaste - amine scrubbing, best - with biogenic carbon uptake, lower bound C sequestration, digestate incineration;CH;cubic meter;biomethane from biogas upgrading - biowaste - amine scrubbing, best - with biogenic carbon uptake, lower bound C sequestration, digestate incineration
-noise, octave 3, day time, urban;('octave 3', 'day time', 'urban');joule
-Nickel;('air', 'urban air close to ground');kilogram
-Occupation, construction site;('natural resource', 'land');square meter-year
-Mercury;('air',);kilogram
-Carbon dioxide, fossil;('air', 'urban air close to ground');kilogram
+noise, octave 3, day time, urban;('octave 3', 'day time', 'urban');joule;
+Nickel;('air', 'urban air close to ground');kilogram;
+Occupation, construction site;('natural resource', 'land');square meter-year;
+Mercury;('air',);kilogram;
+Carbon dioxide, fossil;('air', 'urban air close to ground');kilogram;
 market for metal working, average for aluminium product manufacturing;GLO;kilogram;metal working, average for aluminium product manufacturing
 market for glass fibre;GLO;kilogram;glass fibre
 market for sugar beet seed, for sowing;GLO;kilogram;sugar beet seed, for sowing
@@ -718,10 +75,10 @@
 Negative electrode paste;GLO;kilogram;Negative electrode paste
 Cell container;GLO;kilogram;Cell container
 reinforcing steel production;RER;kilogram;reinforcing steel
-Chromium VI;('air', 'urban air close to ground');kilogram
+Chromium VI;('air', 'urban air close to ground');kilogram;
 treatment of inert waste, inert material landfill;CH;kilogram;inert waste, for final disposal
 Battery cell, NMC;GLO;kilogram;Battery cell
-noise, octave 8, day time, rural;('octave 8', 'day time', 'rural');joule
+noise, octave 8, day time, rural;('octave 8', 'day time', 'rural');joule;
 Diesel production, synthetic, Fischer Tropsch process;RER;kilogram;Diesel, synthetic
 Lithium iron phosphate [LiFePO4];JP;kilogram;Lithium iron phosphate [LiFePO4]
 market for petrol, low-sulfur;Europe without Switzerland;kilogram;petrol, low-sulfur
@@ -738,27 +95,27 @@
 wiring and tubing, carbon dioxide capture process;RER;unit;wiring and tubing, carbon dioxide capture process
 market for water, deionised;RoW;kilogram;water, deionised
 market for polyphenylene sulfide;GLO;kilogram;polyphenylene sulfide
-Phosphate;('water',);kilogram
+Phosphate;('water',);kilogram;
 router, internet;CH;unit;router, internet
 distribution network construction, electricity, low voltage;CH;kilometer;distribution network, electricity, low voltage
 Anode paste, NCA;JP;kilogram;Anode paste, NCA
 Hydrogen, gaseous, 25 bar, from electrolysis;RER;kilogram;Hydrogen, gaseous, 25 bar, from electrolysis
-AOX, Adsorbable Organic Halogen as Cl;('water', 'surface water');kilogram
+AOX, Adsorbable Organic Halogen as Cl;('water', 'surface water');kilogram;
 market for diethanolamine;GLO;kilogram;diethanolamine
-noise, octave 2, day time, urban;('octave 2', 'day time', 'urban');joule
+noise, octave 2, day time, urban;('octave 2', 'day time', 'urban');joule;
 Inner frame;GLO;kilogram;Inner frame
 Bimetallic busbars and washers;GLO;kilogram;Bimetallic busbars and washers
-Lead;('air', 'urban air close to ground');kilogram
-Benzene;('air', 'low population density, long-term');kilogram
+Lead;('air', 'urban air close to ground');kilogram;
+Benzene;('air', 'low population density, long-term');kilogram;
 pumps, carbon dioxide capture process;RER;unit;pumps, carbon dioxide capture process
 market for aluminium scrap, new;RER;kilogram;aluminium scrap, new
 phenolic resin production;RoW;kilogram;phenolic resin
 ethylene glycol production;RER;kilogram;ethylene glycol
 Ethanol from maize starch;RER;kilogram;Ethanol from maize starch
 market for sheet rolling, aluminium;GLO;kilogram;sheet rolling, aluminium
-noise, octave 4, day time, urban;('octave 4', 'day time', 'urban');joule
+noise, octave 4, day time, urban;('octave 4', 'day time', 'urban');joule;
 market for air compressor, screw-type compressor, 300kW;GLO;unit;air compressor, screw-type compressor, 300kW
-Nitrogen oxides;('air', 'low population density, long-term');kilogram
+Nitrogen oxides;('air', 'low population density, long-term');kilogram;
 market group for natural gas, high pressure;Europe without Switzerland;cubic meter;natural gas, high pressure
 production of nickle-based catalyst for methanation;RER;kilogram;production of nickle-based catalyst for methanation
 market for manganese sulfate;GLO;kilogram;manganese sulfate
@@ -766,22 +123,22 @@
 Bipolar plate;GLO;kilowatt;Bipolar plate
 Straw bales | baling of straw;RER;megajoule;Straw bales | baling of straw
 Low voltage system;GLO;kilogram;Low voltage system
-Carbon monoxide, fossil;('air', 'urban air close to ground');kilogram
+Carbon monoxide, fossil;('air', 'urban air close to ground');kilogram;
 market for metal working factory;GLO;unit;metal working factory
 market for dolomite;RER;kilogram;dolomite
 treatment of waste asphalt, sanitary landfill;RoW;kilogram;waste asphalt
-Chromium, ion;('water', 'surface water');kilogram
+Chromium, ion;('water', 'surface water');kilogram;
 High voltage system;GLO;kilogram;High voltage system
-Copper;('air', 'urban air close to ground');kilogram
+Copper;('air', 'urban air close to ground');kilogram;
 treatment of hazardous waste, hazardous waste incineration;CH;kilogram;hazardous waste, for incineration
 market for welding, arc, steel;GLO;meter;welding, arc, steel
 ethylene glycol production;RoW;kilogram;ethylene glycol
 aluminium hydroxide production;CN;kilogram;aluminium hydroxide
 market for ethanol, without water, in 99.7% solution state, from ethylene;RER;kilogram;ethanol, without water, in 99.7% solution state, from ethylene
-noise, octave 6, day time, suburban;('octave 6', 'day time', 'suburban');joule
+noise, octave 6, day time, suburban;('octave 6', 'day time', 'suburban');joule;
 market for soap;GLO;kilogram;soap
 Positive current collector Al;GLO;kilogram;Positive current collector Al
-Strontium;('water', 'surface water');kilogram
+Strontium;('water', 'surface water');kilogram;
 market group for electricity, medium voltage;EUR;kilowatt hour;electricity, medium voltage
 market for water, ultrapure;RoW;kilogram;water, ultrapure
 chemical factory construction, organics;RER;unit;chemical factory, organics
@@ -792,56 +149,56 @@
 market for aluminium alloy, AlLi;GLO;kilogram;aluminium alloy, AlLi
 activated silica production;GLO;kilogram;activated silica
 operation, computer, desktop, with liquid crystal display, active mode;CH;hour;operation, computer, desktop, with liquid crystal display, active mode
-Transformation, from forest, extensive;('natural resource', 'land');square meter
-Lithium, ion;('water',);kilogram
+Transformation, from forest, extensive;('natural resource', 'land');square meter;
+Lithium, ion;('water',);kilogram;
 argon production, liquid;RoW;kilogram;argon, liquid
 drilling, deep borehole/m;RER;meter;drilling, deep borehole/m
 treatment of hazardous waste, hazardous waste incineration;RoW;kilogram;hazardous waste, for incineration
 transport, freight, inland waterways, barge;RER;ton kilometer;transport, freight, inland waterways, barge
 market for lithium hexafluorophosphate;GLO;kilogram;lithium hexafluorophosphate
-Sulfate;('water',);kilogram
+Sulfate;('water',);kilogram;
 Separator;GLO;kilogram;Separator
 SMR BM, HT+LT, with digestate incineration, 26 bar;CH;megajoule;Hydrogen, gaseous, 26 bar
 market for stone wool, packed;GLO;kilogram;stone wool, packed
 market for butadiene;RER;kilogram;butadiene
-Ammonia;('air', 'low population density, long-term');kilogram
+Ammonia;('air', 'low population density, long-term');kilogram;
 yarding, mobile cable yarder on trailer;RER;hour;cable yarding
-Benzene;('air', 'non-urban air or from high stacks');kilogram
+Benzene;('air', 'non-urban air or from high stacks');kilogram;
 market group for diesel;RER;kilogram;diesel
 market for heat, future;GLO;megajoule;heat, future
 Cathode current collector, LFP;JP;kilogram;Cathode current collector, LFP
 Stack;GLO;kilowatt;Stack
 Tray with fasteners;GLO;kilogram;Tray with fasteners
 market for ammonium sulfate, as N;GLO;kilogram;ammonium sulfate, as N
-NMVOC, non-methane volatile organic compounds, unspecified origin;('air', 'non-urban air or from high stacks');kilogram
-Methane, non-fossil;('air',);kilogram
+NMVOC, non-methane volatile organic compounds, unspecified origin;('air', 'non-urban air or from high stacks');kilogram;
+Methane, non-fossil;('air',);kilogram;
 polyvinylchloride production, bulk polymerisation;RER;kilogram;polyvinylchloride, bulk polymerised
 market for lubricating oil;RoW;kilogram;lubricating oil
-Hydrocarbons, aromatic;('water', 'surface water');kilogram
+Hydrocarbons, aromatic;('water', 'surface water');kilogram;
 Cobalt sulfate;GLO;kilogram;Cobalt sulfate
 Tab Copper;GLO;kilogram;Tab Copper
-noise, octave 7, day time, rural;('octave 7', 'day time', 'rural');joule
+noise, octave 7, day time, rural;('octave 7', 'day time', 'rural');joule;
 Fischer Tropsch reactor and upgrading plant, construction;RER;unit;Fischer Tropsch reactor and upgrading plant, construction
 treatment of waste mineral oil, hazardous waste incineration;RoW;kilogram;waste mineral oil
 PEM electrolyzer, Balance of Plant;GLO;unit;PEM electrolyzer, Balance of Plant
 market for water, deionised;CH;kilogram;water, deionised
 Refined Waste Cooking Oil {RER} | Refining of waste cooking oil Europe | Alloc Rec, U;RER;megajoule;Refined Waste Cooking Oil {RER} | Refining of waste cooking oil Europe | Alloc Rec, U
 market for diesel, burned in building machine;GLO;megajoule;diesel, burned in building machine
-noise, octave 1, day time, suburban;('octave 1', 'day time', 'suburban');joule
-Occupation, forest, extensive;('natural resource', 'land');square meter-year
-Magnesium;('water', 'surface water');kilogram
+noise, octave 1, day time, suburban;('octave 1', 'day time', 'suburban');joule;
+Occupation, forest, extensive;('natural resource', 'land');square meter-year;
+Magnesium;('water', 'surface water');kilogram;
 sheet rolling, aluminium;RoW;kilogram;sheet rolling, aluminium
 Module fasteners;GLO;kilogram;Module fasteners
-Manganese;('water', 'surface water');kilogram
+Manganese;('water', 'surface water');kilogram;
 market for portafer;GLO;kilogram;portafer
 market for tap water;RoW;kilogram;tap water
 market for sulfur hexafluoride, liquid;RER;kilogram;sulfur hexafluoride, liquid
 aluminium production, primary, ingot;IAI Area, EU27 & EFTA;kilogram;aluminium, primary, ingot
-PAH, polycyclic aromatic hydrocarbons;('air',);kilogram
+PAH, polycyclic aromatic hydrocarbons;('air',);kilogram;
 electricity production, hydro, run-of-river;DE;kilowatt hour;electricity, high voltage
 market for concrete block;DE;kilogram;concrete block
 market for electric motor, electric passenger car;GLO;kilogram;electric motor, electric passenger car
-Occupation, traffic area, rail/road embankment;('natural resource', 'land');square meter-year
+Occupation, traffic area, rail/road embankment;('natural resource', 'land');square meter-year;
 Anode paste, LFP;JP;kilogram;Anode paste, LFP
 Tray lid;GLO;kilogram;Tray lid
 market for chemical factory;GLO;kilogram;chemical factory
@@ -851,26 +208,26 @@
 treatment of sewage sludge by anaerobic digestion;CH;cubic meter;biogas
 market for ammonia, liquid;RER;kilogram;ammonia, liquid
 carbon black production;GLO;kilogram;carbon black
-Sulfur hexafluoride;('air',);kilogram
+Sulfur hexafluoride;('air',);kilogram;
 CO2 storage/at H2 production plant, pre, pipeline 200km, storage 1000m;RER;kilogram;CO2 storage/at H2 production plant, pre, pipeline 200km, storage 1000m
 Selective coating, sputtering;GLO;square meter;Selective coating, sputtering
 market for polyvinylchloride, suspension polymerised;GLO;kilogram;polyvinylchloride, suspension polymerised
 market for transformer, high voltage use;GLO;kilogram;transformer, high voltage use
 market for quicklime, milled, packed;RER;kilogram;quicklime, milled, packed
 market for synthetic rubber;GLO;kilogram;synthetic rubber
-noise, octave 2, day time, suburban;('octave 2', 'day time', 'suburban');joule
-Carbon dioxide, fossil;('air', 'non-urban air or from high stacks');kilogram
+noise, octave 2, day time, suburban;('octave 2', 'day time', 'suburban');joule;
+Carbon dioxide, fossil;('air', 'non-urban air or from high stacks');kilogram;
 Carbon fibre, from acrylonitrile;GLO;kilogram;Carbon fibre, from acrylonitrile
 treatment of waste plastic, mixture, sanitary landfill;RoW;kilogram;waste plastic, mixture
-Silicon;('water', 'surface water');kilogram
+Silicon;('water', 'surface water');kilogram;
 polyethylene production, high density, granulate;RER;kilogram;polyethylene, high density, granulate
 market for N-methyl-2-pyrrolidone;GLO;kilogram;N-methyl-2-pyrrolidone
 air separation, cryogenic;RoW;kilogram;oxygen, liquid
 Battery packaging;GLO;kilogram;Battery packaging
 market group for electricity, medium voltage;JPN;kilowatt hour;electricity, medium voltage
 IBIS fasteners;GLO;kilogram;IBIS fasteners
-Fluoride;('water', 'surface water');kilogram
-noise, octave 5, day time, suburban;('octave 5', 'day time', 'suburban');joule
+Fluoride;('water', 'surface water');kilogram;
+noise, octave 5, day time, suburban;('octave 5', 'day time', 'suburban');joule;
 market group for light fuel oil;RER;kilogram;light fuel oil
 heat production, natural gas, at industrial furnace low-NOx >100kW;RoW;megajoule;heat, district or industrial, natural gas
 epoxy resin production, liquid;RoW;kilogram;epoxy resin, liquid
@@ -878,15 +235,15 @@
 harvesting, forestry harvester;RER;hour;harvesting, forestry harvester
 skidding, skidder;RER;hour;skidding, skidder
 market for pump, 40W;GLO;unit;pump, 40W
-Arsenic, ion;('water', 'surface water');kilogram
+Arsenic, ion;('water', 'surface water');kilogram;
 market for potassium sulfate, as K2O;GLO;kilogram;potassium sulfate, as K2O
 kraft paper production, bleached;RoW;kilogram;kraft paper, bleached
-Ammonia;('air', 'urban air close to ground');kilogram
+Ammonia;('air', 'urban air close to ground');kilogram;
 market for metal working, average for copper product manufacturing;GLO;kilogram;metal working, average for copper product manufacturing
 aluminium ingot, primary, to aluminium, wrought alloy market;GLO;kilogram;aluminium, wrought alloy
 market for transport, freight train;Europe without Switzerland;ton kilometer;transport, freight train
 steam production, as energy carrier, in chemical industry;RoW;megajoule;heat, from steam, in chemical industry
-Acetic acid;('air',);kilogram
+Acetic acid;('air',);kilogram;
 barite production;RER;kilogram;barite
 treatment of drilling waste, landfarming;CH;kilogram;drilling waste
 Tie-rods;GLO;kilogram;Tie-rods
@@ -907,15 +264,15 @@
 Cathode current collector, NCA;JP;kilogram;Cathode current collector, NCA
 Fuel tank, compressed hydrogen gas, 700bar, with aluminium liner;RER;kilogram;Hydrogen tank
 liquid storage tank production, chemicals, organics;CH;unit;liquid storage tank, chemicals, organics
-Formaldehyde;('air',);kilogram
+Formaldehyde;('air',);kilogram;
 forwarding, forwarder;RER;hour;forwarding, forwarder
 MEA hot pressing;GLO;kilogram;MEA hot pressing
 Lower retention;GLO;kilogram;Lower retention
 Module packaging;GLO;kilogram;Module packaging
 sulfuric acid production;RoW;kilogram;sulfuric acid
 market for magnesium sulfate;GLO;kilogram;magnesium sulfate
-Wood, soft, standing;('natural resource', 'biotic');cubic meter
-Particulates, > 10 um;('air', 'non-urban air or from high stacks');kilogram
+Wood, soft, standing;('natural resource', 'biotic');cubic meter;
+Particulates, > 10 um;('air', 'non-urban air or from high stacks');kilogram;
 market for converter, for electric passenger car;GLO;kilogram;converter, for electric passenger car
 Hydrogen, gaseous, 700 bar, from SMR NG w/o CCS, at H2 fuelling station;RER;kilogram;Hydrogen, gaseous, 700 bar, from SMR NG w/o CCS, at H2 fuelling station
 Hydrogen, gaseous, 30 bar, from hard coal gasification and reforming, at coal gasification plant;RER;kilogram;Hydrogen, gaseous, 30 bar, from hard coal gasification and reforming, at coal gasification plant
@@ -923,17 +280,17 @@
 treatment of wastewater, from residence, capacity 1.1E10l/year;RoW;cubic meter;wastewater, from residence
 market for chromium oxide, flakes;GLO;kilogram;chromium oxide, flakes
 Sugar beet cultivation {RER} | sugar beet production Europe | Alloc Rec, U;RER;megajoule;Sugar beet cultivation {RER} | sugar beet production Europe | Alloc Rec, U
-Transformation, from forest, unspecified;('natural resource', 'land');square meter
-Hydrogen sulfide;('air',);kilogram
+Transformation, from forest, unspecified;('natural resource', 'land');square meter;
+Hydrogen sulfide;('air',);kilogram;
 market for precious metal refinery;GLO;unit;precious metal refinery
 graphite production;RoW;kilogram;graphite
 gravel and sand quarry operation;CH;kilogram;sand
-Particulates, < 2.5 um;('air',);kilogram
+Particulates, < 2.5 um;('air',);kilogram;
 market for water, completely softened;RER;kilogram;water, completely softened
 market for waste plastic, industrial electronics;RoW;kilogram;waste plastic, industrial electronics
 market for potassium fertiliser, as K2O;GLO;kilogram;potassium fertiliser, as K2O
 Radiator;GLO;kilogram;Radiator
-Carbon dioxide, from soil or biomass stock;('air',);kilogram
+Carbon dioxide, from soil or biomass stock;('air',);kilogram;
 market for heat, from steam, in chemical industry;RER;megajoule;heat, from steam, in chemical industry
 market for soil pH raising agent, as CaCO3;GLO;kilogram;soil pH raising agent, as CaCO3
 market for sulfur dioxide, liquid;RER;kilogram;sulfur dioxide, liquid
@@ -942,11 +299,11 @@
 market for electronic component factory;GLO;unit;electronic component factory
 reinforcing steel production;RoW;kilogram;reinforcing steel
 storage module, high pressure, at fuelling station;GLO;unit;storage module, high pressure, at fuelling station
-Carbon monoxide, non-fossil;('air',);kilogram
+Carbon monoxide, non-fossil;('air',);kilogram;
 Maize cultivation, drying and storage {RER} | Maize production Europe | Alloc Rec, U;RER;megajoule;Maize cultivation, drying and storage {RER} | Maize production Europe | Alloc Rec, U
 electronics production, for control units;RER;kilogram;electronics, for control units
 power sawing, without catalytic converter;RER;hour;power sawing, without catalytic converter
-Ozone;('air',);kilogram
+Ozone;('air',);kilogram;
 market for butyl acrylate;RoW;kilogram;butyl acrylate
 market for brass;CH;kilogram;brass
 Methanol Synthesis;RER;kilogram;Methanol, unpurified
@@ -957,29 +314,29 @@
 electricity production, natural gas, conventional power plant;DE;kilowatt hour;electricity, high voltage
 delimbing, with excavator-based processor;RER;hour;delimbing/sorting, excavator-based processor
 transport, pipeline, supercritical CO2, 200km w/o recompression;RER;ton kilometer;transport, pipeline, supercritical CO2, 200km w/o recompression
-Propionic acid;('air',);kilogram
+Propionic acid;('air',);kilogram;
 Fuel tank, compressed hydrogen gas, 700bar;GLO;kilogram;Fuel tank, compressed hydrogen gas, 700bar
 transformer and rectifier unit, for electrolyzer;GLO;unit;transformer and rectifier unit, for electrolyzer
 End-busbar aluminum;GLO;kilogram;End-busbar aluminum
-Heat, waste;('air',);megajoule
-Methane, fossil;('air', 'non-urban air or from high stacks');kilogram
+Heat, waste;('air',);megajoule;
+Methane, fossil;('air', 'non-urban air or from high stacks');kilogram;
 Battery retention;GLO;kilogram;Battery retention
-Particulates, < 2.5 um;('air', 'low population density, long-term');kilogram
+Particulates, < 2.5 um;('air', 'low population density, long-term');kilogram;
 market for lubricating oil;RER;kilogram;lubricating oil
-Methane, dichloro-, HCC-30;('water', 'surface water');kilogram
+Methane, dichloro-, HCC-30;('water', 'surface water');kilogram;
 market for anode, graphite, for lithium-ion battery;GLO;kilogram;anode, graphite, for lithium-ion battery
 market for water, decarbonised;DE;kilogram;water, decarbonised
-Dinitrogen monoxide;('air', 'non-urban air or from high stacks');kilogram
+Dinitrogen monoxide;('air', 'non-urban air or from high stacks');kilogram;
 transmission network construction, electricity, medium voltage;CH;kilometer;transmission network, electricity, medium voltage
-Water, cooling, unspecified natural origin;('natural resource', 'in water');cubic meter
+Water, cooling, unspecified natural origin;('natural resource', 'in water');cubic meter;
 wood chipping, mobile chipper, at forest road;RER;hour;wood chipping, chipper, mobile, diesel, at forest road
-Dinitrogen monoxide;('air', 'urban air close to ground');kilogram
+Dinitrogen monoxide;('air', 'urban air close to ground');kilogram;
 heat production, heavy fuel oil, at industrial furnace 1MW;RoW;megajoule;heat, district or industrial, other than natural gas
 market for polyvinylfluoride;GLO;kilogram;polyvinylfluoride
 market for brake wear emissions, passenger car;GLO;kilogram;brake wear emissions, passenger car
-Methane, fossil;('air',);kilogram
+Methane, fossil;('air',);kilogram;
 market for methanol;GLO;kilogram;methanol
-noise, octave 4, day time, suburban;('octave 4', 'day time', 'suburban');joule
+noise, octave 4, day time, suburban;('octave 4', 'day time', 'suburban');joule;
 market for lithium hydroxide;GLO;kilogram;lithium hydroxide
 Ethanol from wheat straw pellets;RER;kilogram;Ethanol from wheat straw pellets
 steel production, electric, low-alloyed;RER;kilogram;steel, low-alloyed
@@ -987,7 +344,7 @@
 polyethylene production, low density, granulate;RoW;kilogram;polyethylene, low density, granulate
 market for concrete, high exacting requirements;CH;cubic meter;concrete, high exacting requirements
 Anode current collector, LFP;JP;kilogram;Anode current collector, LFP
-noise, octave 8, day time, suburban;('octave 8', 'day time', 'suburban');joule
+noise, octave 8, day time, suburban;('octave 8', 'day time', 'suburban');joule;
 market for aluminium, cast alloy;GLO;kilogram;aluminium, cast alloy
 market for carboxymethyl cellulose, powder;GLO;kilogram;carboxymethyl cellulose, powder
 Heat transfer plate;GLO;kilogram;Heat transfer plate
@@ -1006,29 +363,29 @@
 treatment of wastewater, average, capacity 1E9l/year;CH;cubic meter;wastewater, average
 market for tin;GLO;kilogram;tin
 market for phosphate fertiliser, as P2O5;GLO;kilogram;phosphate fertiliser, as P2O5
-noise, octave 7, day time, suburban;('octave 7', 'day time', 'suburban');joule
+noise, octave 7, day time, suburban;('octave 7', 'day time', 'suburban');joule;
 market for silicon, electronics grade;GLO;kilogram;silicon, electronics grade
 carbon dioxide, captured from atmosphere;RER;kilogram;carbon dioxide, captured from atmosphere
 market for internal combustion engine, passenger car;GLO;kilogram;internal combustion engine, for passenger car
 treatment of wood ash mixture, pure, municipal incineration with fly ash extraction;CH;kilogram;wood ash mixture, pure
 hardwood forestry, mixed species, sustainable forest management, CF = -1;CH;kilogram;hardwood forestry, mixed species, sustainable forest management, CF = -1
-noise, octave 3, day time, rural;('octave 3', 'day time', 'rural');joule
+noise, octave 3, day time, rural;('octave 3', 'day time', 'rural');joule;
 market for diesel;Europe without Switzerland;kilogram;diesel
-Benzo(a)pyrene;('air',);kilogram
+Benzo(a)pyrene;('air',);kilogram;
 market for sodium persulfate;GLO;kilogram;sodium persulfate
 market for sodium hydroxide, without water, in 50% solution state;GLO;kilogram;sodium hydroxide, without water, in 50% solution state
 market for tap water;CH;kilogram;tap water
 Hydrogen, gaseous, 700 bar, from SMR of biogas with CCS, at H2 fuelling station;RER;kilogram;Hydrogen, gaseous, 700 bar, from SMR of biogas with CCS, at H2 fuelling station
 market for sulfuric acid;RER;kilogram;sulfuric acid
-Dinitrogen monoxide;('air',);kilogram
+Dinitrogen monoxide;('air',);kilogram;
 market for hard coal;Europe, without Russia and Turkey;kilogram;hard coal
-Aluminium;('water', 'surface water');kilogram
+Aluminium;('water', 'surface water');kilogram;
 market for electronic component, passive, unspecified;GLO;kilogram;electronic component, passive, unspecified
 Catalyst layer;GLO;kilowatt;Catalyst layer
 Pipe fitting;GLO;kilogram;Pipe fitting
 treatment of hard coal ash, residual material landfill;DE;kilogram;hard coal ash
 market for aluminium casting facility;GLO;unit;aluminium casting facility
-NMVOC, non-methane volatile organic compounds, unspecified origin;('air', 'low population density, long-term');kilogram
+NMVOC, non-methane volatile organic compounds, unspecified origin;('air', 'low population density, long-term');kilogram;
 straw pellets;RER;megajoule;straw pellets
 market for potassium hydroxide;GLO;kilogram;potassium hydroxide
 End plate;GLO;kilowatt;End plate
@@ -1036,7 +393,7 @@
 Battery management system;GLO;kilogram;Battery management system
 market for nylon 6-6, glass-filled;RoW;kilogram;nylon 6-6, glass-filled
 market for hexane;GLO;kilogram;hexane
-NMVOC, non-methane volatile organic compounds, unspecified origin;('air',);kilogram
+NMVOC, non-methane volatile organic compounds, unspecified origin;('air',);kilogram;
 market for silica sand;GLO;kilogram;silica sand
 market for phosphoric acid, industrial grade, without water, in 85% solution state;GLO;kilogram;phosphoric acid, industrial grade, without water, in 85% solution state
 diesel, burned in building machine;GLO;megajoule;diesel, burned in building machine
@@ -1045,23 +402,23 @@
 pipeline, supercritical CO2/km;RER;kilometer;pipeline, supercritical CO2/km
 market for transport, helicopter;GLO;hour;transport, helicopter
 market for nickel sulfate;GLO;kilogram;nickel sulfate
-noise, octave 7, day time, urban;('octave 7', 'day time', 'urban');joule
+noise, octave 7, day time, urban;('octave 7', 'day time', 'urban');joule;
 market for steel, low-alloyed, hot rolled;GLO;kilogram;steel, low-alloyed, hot rolled
 Electrolyte, LFP;JP;kilogram;Electrolyte, LFP
 market for wood chips, wet, measured as dry mass, CF = -1;CH;kilogram;wood chips, wet, measured as dry mass, CF = -1
-Potassium, ion;('water', 'surface water');kilogram
+Potassium, ion;('water', 'surface water');kilogram;
 wire drawing, copper;RoW;kilogram;wire drawing, copper
-Benzene;('air', 'urban air close to ground');kilogram
-Sulfur;('water', 'surface water');kilogram
+Benzene;('air', 'urban air close to ground');kilogram;
+Sulfur;('water', 'surface water');kilogram;
 market for heat, district or industrial, natural gas;RoW;megajoule;heat, district or industrial, natural gas
-Chloride;('water', 'surface water');kilogram
+Chloride;('water', 'surface water');kilogram;
 transport, helicopter;GLO;hour;transport, helicopter
 market for carbon black;GLO;kilogram;carbon black
 Hydrogen dispenser, for gaseous hydrogen;GLO;unit;Hydrogen dispenser, for gaseous hydrogen
-NMVOC, non-methane volatile organic compounds, unspecified origin;('air', 'urban air close to ground');kilogram
-Methane, fossil;('air', 'low population density, long-term');kilogram
-Nitrogen oxides;('air', 'urban air close to ground');kilogram
-Ammonia;('air', 'non-urban air or from high stacks');kilogram
+NMVOC, non-methane volatile organic compounds, unspecified origin;('air', 'urban air close to ground');kilogram;
+Methane, fossil;('air', 'low population density, long-term');kilogram;
+Nitrogen oxides;('air', 'urban air close to ground');kilogram;
+Ammonia;('air', 'non-urban air or from high stacks');kilogram;
 PEM electrolyzer, ACDC Converter;GLO;unit;PEM electrolyzer, ACDC Converter
 market for power distribution unit, for electric passenger car;GLO;kilogram;power distribution unit, for electric passenger car
 market for corrugated board box;RoW;kilogram;corrugated board box
@@ -1069,17 +426,17 @@
 market for chemical factory, organics;GLO;unit;chemical factory, organics
 market for nitrogen, liquid;RoW;kilogram;nitrogen, liquid
 heat production, natural gas, at boiler condensing modulating >100kW;Europe without Switzerland;megajoule;heat, district or industrial, natural gas
-Wood, hard, standing;('natural resource', 'biotic');cubic meter
+Wood, hard, standing;('natural resource', 'biotic');cubic meter;
 copper production, blister-copper;RER;kilogram;copper, blister-copper
 IBIS;GLO;kilogram;IBIS
 frequency converter, for diaphragm compressor;GLO;unit;frequency converter, for diaphragm compressor
 market for extrusion, plastic film;GLO;kilogram;extrusion, plastic film
-Lead;('air', 'low population density, long-term');kilogram
+Lead;('air', 'low population density, long-term');kilogram;
 glass fibre reinforced plastic production, polyester resin, hand lay-up;RER;kilogram;glass fibre reinforced plastic, polyester resin, hand lay-up
 market for tyre wear emissions, passenger car;GLO;kilogram;tyre wear emissions, passenger car
 epichlorohydrin production from allyl chloride;RoW;kilogram;epichlorohydrin
 Gas Diffusion Layer;GLO;kilowatt;Gas Diffusion Layer
-Hydrogen chloride;('air', 'non-urban air or from high stacks');kilogram
+Hydrogen chloride;('air', 'non-urban air or from high stacks');kilogram;
 heat and power co-generation, wood chips, 6667 kW, state-of-the-art 2014;DE;kilowatt hour;electricity, high voltage
 market for chemical, organic;GLO;kilogram;chemical, organic
 market for carbon monoxide;RER;kilogram;carbon monoxide
@@ -1091,7 +448,7 @@
 market for inverter, for electric passenger car;GLO;kilogram;inverter, for electric passenger car
 Battery tray;GLO;kilogram;Battery tray
 market for anodising, aluminium sheet;GLO;square meter;anodising, aluminium sheet
-Particulates, < 2.5 um;('air', 'urban air close to ground');kilogram
+Particulates, < 2.5 um;('air', 'urban air close to ground');kilogram;
 market for nitrogen fertiliser, as N;GLO;kilogram;nitrogen fertiliser, as N
 market for tap water;Europe without Switzerland;kilogram;tap water
 glass fibre reinforced plastic production, polyamide, injection moulded;RER;kilogram;glass fibre reinforced plastic, polyamide, injection moulded
@@ -1103,20 +460,20 @@
 water production, deionised;Europe without Switzerland;kilogram;water, deionised
 electricity production, wind, >3MW turbine, onshore;DE;kilowatt hour;electricity, high voltage
 market for used powertrain from electric passenger car, manual dismantling;GLO;kilogram;used powertrain from electric passenger car, manual dismantling
-Carbon monoxide, fossil;('air',);kilogram
-Sulfur dioxide;('air', 'low population density, long-term');kilogram
+Carbon monoxide, fossil;('air',);kilogram;
+Sulfur dioxide;('air', 'low population density, long-term');kilogram;
 Strap retention;GLO;kilogram;Strap retention
-Barium;('water', 'surface water');kilogram
+Barium;('water', 'surface water');kilogram;
 Battery cell, LFP;GLO;kilogram;Battery cell
 Ni1/3Co1/3Mn1/3(OH)2;GLO;kilogram;Ni1/3Co1/3Mn1/3(OH)2
 treatment of wastewater, unpolluted, capacity 5E9l/year;RoW;cubic meter;wastewater, unpolluted
-Methane, fossil;('air', 'urban air close to ground');kilogram
-Toluene;('air',);kilogram
-Acetaldehyde;('air',);kilogram
+Methane, fossil;('air', 'urban air close to ground');kilogram;
+Toluene;('air',);kilogram;
+Acetaldehyde;('air',);kilogram;
 market for transport, freight, inland waterways, barge;RER;ton kilometer;transport, freight, inland waterways, barge
 PEM electrolyzer, Stack;GLO;unit;PEM electrolyzer, Stack
-Iron, ion;('water', 'surface water');kilogram
-Pentane;('air',);kilogram
+Iron, ion;('water', 'surface water');kilogram;
+Pentane;('air',);kilogram;
 market for road;GLO;meter-year;road
 welding, arc, steel;RoW;meter;welding, arc, steel
 market for printed wiring board, through-hole mounted, unspecified, Pb free;GLO;kilogram;printed wiring board, through-hole mounted, unspecified, Pb free
@@ -1125,15 +482,15 @@
 maintenance, passenger car;RER;unit;passenger car maintenance
 Hydrogen refuelling station, SMR;GLO;unit;Hydrogen refuelling station, SMR
 Hydrogen, gaseous, 25 bar, from dual fluidised bed gasification of woody biomass with CCS, at gasification plant;CH;kilogram;Hydrogen, gaseous, 25 bar
-noise, octave 5, day time, rural;('octave 5', 'day time', 'rural');joule
+noise, octave 5, day time, rural;('octave 5', 'day time', 'rural');joule;
 Clamps and fasteners;GLO;kilogram;Clamps and fasteners
 Buffer tank;GLO;unit;Buffer tank
 End-busbar copper;GLO;kilogram;End-busbar copper
 Cooling system;GLO;kilogram;Cooling system
-Lead;('air', 'non-urban air or from high stacks');kilogram
+Lead;('air', 'non-urban air or from high stacks');kilogram;
 Ethanol from sugarbeet;RER;kilogram;Ethanol from sugarbeet
 market for liquid storage tank, chemicals, organics;GLO;unit;liquid storage tank, chemicals, organics
-Carbon dioxide, fossil;('air',);kilogram
+Carbon dioxide, fossil;('air',);kilogram;
 treatment of waste gypsum, inert material landfill;Europe without Switzerland;kilogram;waste gypsum
 market for manual dismantling of used passenger car with internal combustion engine;GLO;unit;manual dismantling of used passenger car with internal combustion engine
 treatment of municipal solid waste, incineration;DE;kilowatt hour;electricity, for reuse in municipal waste incineration only
@@ -1142,8 +499,8 @@
 market for graphite;GLO;kilogram;graphite
 adsorption and desorption unit, carbon dioxide capture process;RER;unit;adsorption and desorption unit, carbon dioxide capture process
 hot water tank, carbon dioxide capture process;RER;unit;hot water tank, carbon dioxide capture process
-Transformation, from traffic area, rail/road embankment;('natural resource', 'land');square meter
-Ammonia;('air',);kilogram
+Transformation, from traffic area, rail/road embankment;('natural resource', 'land');square meter;
+Ammonia;('air',);kilogram;
 market for steel, chromium steel 18/8;GLO;kilogram;steel, chromium steel 18/8
 PEM Fuel Cell;GLO;kilowatt;PEM Fuel Cell
 market for molybdenum trioxide;GLO;kilogram;molybdenum trioxide
@@ -1152,15 +509,15 @@
 lime production, milled, packed;CH;kilogram;lime, packed
 market for polyethylene, low density, granulate;GLO;kilogram;polyethylene, low density, granulate
 Negative current collector Cu;GLO;kilogram;Negative current collector Cu
-Boron;('water', 'surface water');kilogram
+Boron;('water', 'surface water');kilogram;
 SMR BM, HT+LT, + CCS (MDEA), 98 (average), digestate incineration, 26 bar;CH;megajoule;Hydrogen, gaseous, 26 bar
 control panel, carbon dioxide capture process;RER;unit;control panel, carbon dioxide capture process
-noise, octave 6, day time, rural;('octave 6', 'day time', 'rural');joule
-Carbon monoxide, fossil;('air', 'non-urban air or from high stacks');kilogram
+noise, octave 6, day time, rural;('octave 6', 'day time', 'rural');joule;
+Carbon monoxide, fossil;('air', 'non-urban air or from high stacks');kilogram;
 market for iron sulfate;RoW;kilogram;iron sulfate
 market for natural gas, from high pressure network (1-5 bar), at service station;GLO;kilogram;natural gas, from high pressure network (1-5 bar), at service station
-Iron, ion;('water',);kilogram
-noise, octave 8, day time, urban;('octave 8', 'day time', 'urban');joule
+Iron, ion;('water',);kilogram;
+noise, octave 8, day time, urban;('octave 8', 'day time', 'urban');joule;
 market for ethylene glycol;GLO;kilogram;ethylene glycol
 market for plastic processing factory;GLO;unit;plastic processing factory
 market for water, ultrapure;RER;kilogram;water, ultrapure
@@ -1170,10 +527,10 @@
 market for polyethylene terephthalate, granulate, amorphous;GLO;kilogram;polyethylene terephthalate, granulate, amorphous
 electricity production, hard coal;DE;kilowatt hour;electricity, high voltage
 nitric acid production, product in 50% solution state;RER;kilogram;nitric acid, without water, in 50% solution state
-noise, octave 6, day time, urban;('octave 6', 'day time', 'urban');joule
+noise, octave 6, day time, urban;('octave 6', 'day time', 'urban');joule;
 Cathode paste, NCA;JP;kilogram;Cathode paste, NCA
 anode production, graphite, for lithium-ion battery;RoW;kilogram;anode, graphite, for lithium-ion battery
-noise, octave 1, day time, rural;('octave 1', 'day time', 'rural');joule
+noise, octave 1, day time, rural;('octave 1', 'day time', 'rural');joule;
 activated bentonite production;DE;kilogram;activated bentonite
 market for steel, low-alloyed;GLO;kilogram;steel, low-alloyed
 market for aluminium oxide, metallurgical;IAI Area, EU27 & EFTA;kilogram;aluminium oxide, metallurgical
@@ -1182,12 +539,12 @@
 Methanol distillation;RER;kilogram;Purified methanol
 woodchips from forestry residues;RER;megajoule;woodchips from forestry residues
 NCA electrode material (LiNi0.8Co0.15Al0.05O2);JP;kilogram;NCA electrode material (LiNi0.8Co0.15Al0.05O2)
-DOC, Dissolved Organic Carbon;('water', 'surface water');kilogram
+DOC, Dissolved Organic Carbon;('water', 'surface water');kilogram;
 cement production, Portland;CH;kilogram;cement, Portland
 container, with pipes and fittings, for diaphragm compressor;GLO;unit;container, with pipes and fittings, for diaphragm compressor
 market for polyurethane, flexible foam;RER;kilogram;polyurethane, flexible foam
 Anode current collector, NCA;JP;kilogram;Anode current collector, NCA
-noise, octave 5, day time, urban;('octave 5', 'day time', 'urban');joule
+noise, octave 5, day time, urban;('octave 5', 'day time', 'urban');joule;
 market for transport, freight, lorry >32 metric ton, EURO6;RER;ton kilometer;transport, freight, lorry >32 metric ton, EURO6
 hydrogen peroxide production, product in 50% solution state;RER;kilogram;hydrogen peroxide, without water, in 50% solution state
 market for natural gas, from medium pressure network (0.1-1 bar), at service station;GLO;kilogram;natural gas, from medium pressure network (0.1-1 bar), at service station
@@ -1198,19 +555,19 @@
 algae harvesting| dry algae production;RER;kilogram;algae harvesting| dry algae production
 market for steel, unalloyed;GLO;kilogram;steel, unalloyed
 market for thermoforming, with calendering;GLO;kilogram;thermoforming, with calendering
-Calcium, ion;('water', 'surface water');kilogram
+Calcium, ion;('water', 'surface water');kilogram;
 market for concrete, normal;RoW;cubic meter;concrete, normal
-noise, octave 4, day time, rural;('octave 4', 'day time', 'rural');joule
+noise, octave 4, day time, rural;('octave 4', 'day time', 'rural');joule;
 market for titanium dioxide;RoW;kilogram;titanium dioxide
 SMR NG + CCS (MDEA), 98 (average), 700 bar;CH;kilogram;SMR NG + CCS, 700 bar
 market for calcium chloride;RER;kilogram;calcium chloride
-Sulfur dioxide;('air', 'non-urban air or from high stacks');kilogram
+Sulfur dioxide;('air', 'non-urban air or from high stacks');kilogram;
 Battery BoP;GLO;kilogram;Battery BoP
-Transformation, to traffic area, rail/road embankment;('natural resource', 'land');square meter
-TOC, Total Organic Carbon;('water', 'surface water');kilogram
+Transformation, to traffic area, rail/road embankment;('natural resource', 'land');square meter;
+TOC, Total Organic Carbon;('water', 'surface water');kilogram;
 epoxy resin production, liquid;RER;kilogram;epoxy resin, liquid
-Sulfur dioxide;('air', 'urban air close to ground');kilogram
-Water, unspecified natural origin;('natural resource', 'in water');cubic meter
+Sulfur dioxide;('air', 'urban air close to ground');kilogram;
+Water, unspecified natural origin;('natural resource', 'in water');cubic meter;
 Outer frame;GLO;kilogram;Outer frame
 lignite mine operation;RER;kilogram;lignite
 transport, freight train, diesel, with particle filter;CH;ton kilometer;transport, freight train
@@ -1218,22 +575,22 @@
 market for pesticide, unspecified;GLO;kilogram;pesticide, unspecified
 Hydrogen, gaseous, 25 bar, from dual fluidised bed gasification of woody biomass, at gasification plant;CH;kilogram;Hydrogen, gaseous, 25 bar
 market for gas turbine, 10MW electrical;GLO;unit;gas turbine, 10MW electrical
-Water, well, in ground;('natural resource', 'in water');cubic meter
+Water, well, in ground;('natural resource', 'in water');cubic meter;
 Ethanol from forest residues;RER;kilogram;Ethanol from forest residues
 market for magnesium oxide;GLO;kilogram;magnesium oxide
 softwood forestry, mixed species, sustainable forest management, CF = -1;CH;kilogram;softwood forestry, mixed species, sustainable forest management, CF = -1
 algae cultivation | algae broth production;RER;kilogram;algae cultivation | algae broth production
 treatment of scrap steel, inert material landfill;CH;kilogram;scrap steel
 market for zinc oxide;GLO;kilogram;zinc oxide
-Dinitrogen monoxide;('air', 'low population density, long-term');kilogram
+Dinitrogen monoxide;('air', 'low population density, long-term');kilogram;
 market for sheet rolling, copper;GLO;kilogram;sheet rolling, copper
 biogas upgrading - sewage sludge - amine scrubbing - best;CH;kilogram;biogas upgrading - sewage sludge - amine scrubbing - best
 Disposal, hydrogen fuelling station;RER;unit;Disposal, hydrogen fuelling station
-noise, octave 2, day time, rural;('octave 2', 'day time', 'rural');joule
+noise, octave 2, day time, rural;('octave 2', 'day time', 'rural');joule;
 computer production, desktop, without screen;GLO;unit;computer, desktop, without screen
-Monoethanolamine;('air',);kilogram
+Monoethanolamine;('air',);kilogram;
 electricity production, oil;DE;kilowatt hour;electricity, high voltage
-Chromium;('air', 'urban air close to ground');kilogram
+Chromium;('air', 'urban air close to ground');kilogram;
 market for waste rubber, unspecified;RoW;kilogram;waste rubber, unspecified
 market for activated carbon, granular;GLO;kilogram;activated carbon, granular
 market for used vegetable cooking oil;GLO;kilogram;used vegetable cooking oil
@@ -1241,28 +598,28 @@
 market for copper;GLO;kilogram;copper
 nickel mine operation, sulfidic ore;GLO;kilogram;nickel, 99.5%
 transport, freight, lorry 16-32 metric ton, EURO5;RER;ton kilometer;transport, freight, lorry 16-32 metric ton, EURO5
-Cadmium;('air', 'urban air close to ground');kilogram
+Cadmium;('air', 'urban air close to ground');kilogram;
 Hydrogen, gaseous, 700 bar, from dual fluidised bed gasification of woody biomass, at H2 fuelling station;CH;kilogram;Hydrogen, gaseous, 700 bar
-Carbon dioxide, non-fossil;('air',);kilogram
+Carbon dioxide, non-fossil;('air',);kilogram;
 market for light fuel oil;RoW;kilogram;light fuel oil
 tube insulation production, elastomere;RoW;kilogram;tube insulation, elastomere
 market for road maintenance;RER;meter-year;road maintenance
-Butane;('air',);kilogram
-PAH, polycyclic aromatic hydrocarbons;('air', 'non-urban air or from high stacks');kilogram
-BOD5, Biological Oxygen Demand;('water', 'surface water');kilogram
-PAH, polycyclic aromatic hydrocarbons;('air', 'urban air close to ground');kilogram
-Selenium;('air', 'urban air close to ground');kilogram
+Butane;('air',);kilogram;
+PAH, polycyclic aromatic hydrocarbons;('air', 'non-urban air or from high stacks');kilogram;
+BOD5, Biological Oxygen Demand;('water', 'surface water');kilogram;
+PAH, polycyclic aromatic hydrocarbons;('air', 'urban air close to ground');kilogram;
+Selenium;('air', 'urban air close to ground');kilogram;
 market for concrete, normal;CH;cubic meter;concrete, normal
 Battery cell, NCA;GLO;kilogram;Battery cell
 market for road wear emissions, passenger car;GLO;kilogram;road wear emissions, passenger car
 drawing of pipe, steel;RER;kilogram;drawing of pipe, steel
 market for injection moulding;GLO;kilogram;injection moulding
-Energy, gross calorific value, in biomass;('natural resource', 'biotic');megajoule
+Energy, gross calorific value, in biomass;('natural resource', 'biotic');megajoule;
 metal coating facility construction;RoW;unit;metal coating facility
-Zinc;('air', 'urban air close to ground');kilogram
-Sodium, ion;('water', 'surface water');kilogram
-Sulfur dioxide;('air',);kilogram
-Carbon monoxide, fossil;('air', 'low population density, long-term');kilogram
+Zinc;('air', 'urban air close to ground');kilogram;
+Sodium, ion;('water', 'surface water');kilogram;
+Sulfur dioxide;('air',);kilogram;
+Carbon monoxide, fossil;('air', 'low population density, long-term');kilogram;
 transmission network construction, electricity, high voltage;CH;kilometer;transmission network, electricity, high voltage
 market for gypsum fibreboard;GLO;kilogram;gypsum fibreboard
 SMR NG + CCS (MDEA), 98 (average), 25 bar;CH;megajoule;Hydrogen, gaseous, 25 bar
@@ -1275,12 +632,11 @@
 market for gravel, crushed;CH;kilogram;gravel, crushed
 Electrolyte, NCA;JP;kilogram;Electrolyte, NCA
 market for maize seed, for sowing;GLO;kilogram;maize seed, for sowing
-Transformation, to heterogeneous, agricultural;('natural resource', 'land');square meter
+Transformation, to heterogeneous, agricultural;('natural resource', 'land');square meter;
 Separator, LFP;JP;kilogram;Separator, LFP
-COD, Chemical Oxygen Demand;('water',);kilogram
+COD, Chemical Oxygen Demand;('water',);kilogram;
 market for charger, electric passenger car;GLO;kilogram;charger, electric passenger car
-COD, Chemical Oxygen Demand;('water', 'surface water');kilogram
-Carbon dioxide, to soil or biomass stock;('soil',);kilogram
+COD, Chemical Oxygen Demand;('water', 'surface water');kilogram;
+Carbon dioxide, to soil or biomass stock;('soil',);kilogram;
 glass fibre reinforced plastic production, polyamide, injection moulded;RoW;kilogram;glass fibre reinforced plastic, polyamide, injection moulded
-Water;('water',);cubic meter
->>>>>>> d9b3c259
+Water;('water',);cubic meter;