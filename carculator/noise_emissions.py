import numpy as np
import xarray


<<<<<<< HEAD
def pn(cycle, powertrain_type):
    cycle = np.array(cycle)

    # Noise sources are calculated for speeds above 20 km/h.
    if powertrain_type in ('combustion', 'electric'):
        array = np.tile(
            (cycle - 70) / 70,
            8
        ).reshape((8, -1))
        constants = np.array((94.5, 89.2, 88, 85.9, 84.2, 86.9, 83.3, 76.1)).reshape((-1, 1))
        coefficients = np.array((-1.3, 7.2, 7.7, 8, 8, 8, 8, 8)).reshape((-1, 1))
        array = array * coefficients + constants

        if powertrain_type == 'electric':
            # For electric cars, we add correction factors
            # We also add a 56 dB loud sound signal when the speed is below 20 km/h.
            correction = np.array((0, 1.7, 4.2, 15, 15, 15, 13.8, 0)).reshape((-1, 1))
            array -= correction
            array[:, cycle < 20] = 56
        else:
            array[:, cycle < 20] = 0
=======
def _(o):
    """Add a trailing dimension to make input arrays broadcast correctly"""
    if isinstance(o, (np.ndarray, xarray.DataArray)):
        return np.expand_dims(o, -1)
>>>>>>> 83388f78
    else:
        # For non plugin-hybrids, apply electric engine noise coefficient up to 30 km/h
        # and combustion engine noise coefficients above 30 km/h
        electric = pn(cycle, 'electric')
        electric_mask = cycle < 30

        array = pn(cycle, 'combustion')
        array[:, electric_mask] = electric[:, electric_mask]
    return array


class NoiseEmissionsModel:
    """
    Calculate propulsion and rolling noise emissions for combustion, hybrid and electric vehicles, based on CNOSSOS model.

    :param cycle: Driving cycle. Pandas Series of second-by-second speeds (km/h) or name (str)
        of cycle e.g., "WLTC","WLTC 3.1","WLTC 3.2","WLTC 3.3","WLTC 3.4","CADC Urban","CADC Road",
        "CADC Motorway","CADC Motorway 130","CADC","NEDC".
    :type cycle: pandas.Series

    """

    def __init__(self, cycle):
        self.cycle = cycle

    def rolling_noise(self):
        """Calculate noise from rolling friction.
        Model from CNOSSOS-EU project
        (http://publications.jrc.ec.europa.eu/repository/bitstream/JRC72550/cnossos-eu%20jrc%20reference%20report_final_on%20line%20version_10%20august%202012.pdf)

        :returns: A numpy array with rolling noise (dB) for each 8 octaves, per second of driving cycle
        :rtype: numpy.array

        """
<<<<<<< HEAD
        cycle = np.array(self.cycle)
        array = np.tile(
            np.log10(cycle / 70, out=np.zeros_like(cycle), where=(cycle != 0)),
            8
        ).reshape((8, -1))

        constants = np.array((79.7, 85.7, 84.5, 90.2, 97.3, 93.9, 84.1, 74.3)).reshape((-1, 1))
        coefficients = np.array((30, 41.5, 38.9, 25.7, 32.5, 37.2, 39, 40)).reshape((-1, 1))
        array = array * coefficients + constants
        array[:, cycle < 20] = 0
        return array
=======

        rolling = np.zeros((8, self.cycle.shape[0]))
        rolling[0] = np.where(
            self.cycle >= 20,
            79.7
            + 30
            * np.log10(
                self.cycle / 70, out=np.zeros_like(self.cycle), where=(self.cycle != 0)
            ),
            0,
        )
        rolling[1] = np.where(
            self.cycle >= 20,
            85.7
            + 41.5
            * np.log10(
                self.cycle / 70, out=np.zeros_like(self.cycle), where=(self.cycle != 0)
            ),
            0,
        )
        rolling[2] = np.where(
            self.cycle >= 20,
            84.5
            + 38.9
            * np.log10(
                self.cycle / 70, out=np.zeros_like(self.cycle), where=(self.cycle != 0)
            ),
            0,
        )
        rolling[3] = np.where(
            self.cycle >= 20,
            90.2
            + 25.7
            * np.log10(
                self.cycle / 70, out=np.zeros_like(self.cycle), where=(self.cycle != 0)
            ),
            0,
        )
        rolling[4] = np.where(
            self.cycle >= 20,
            97.3
            + 32.5
            * np.log10(
                self.cycle / 70, out=np.zeros_like(self.cycle), where=(self.cycle != 0)
            ),
            0,
        )
        rolling[5] = np.where(
            self.cycle >= 20,
            93.9
            + 37.2
            * np.log10(
                self.cycle / 70, out=np.zeros_like(self.cycle), where=(self.cycle != 0)
            ),
            0,
        )
        rolling[6] = np.where(
            self.cycle >= 20,
            84.1
            + 39
            * np.log10(
                self.cycle / 70, out=np.zeros_like(self.cycle), where=(self.cycle != 0)
            ),
            0,
        )
        rolling[7] = np.where(
            self.cycle >= 20,
            74.3
            + 40
            * np.log10(
                self.cycle / 70, out=np.zeros_like(self.cycle), where=(self.cycle != 0)
            ),
            0,
        )

        return rolling
>>>>>>> 83388f78

    def propulsion_noise(self, powertrain_type):
        """Calculate noise from propulsion engine and gearbox.
        Model from CNOSSOS-EU project
        (http://publications.jrc.ec.europa.eu/repository/bitstream/JRC72550/cnossos-eu%20jrc%20reference%20report_final_on%20line%20version_10%20august%202012.pdf)

        :returns: A numpy array with propulsion noise (dB) for each 8 octaves, per second of driving cycle
        :rtype: numpy.array

        """
<<<<<<< HEAD
        cycle = np.array(self.cycle)

        # Noise sources are calculated for speeds above 20 km/h.
        if powertrain_type in ('combustion', 'electric'):
            array = np.tile(
                (cycle - 70) / 70,
                8
            ).reshape((8, -1))
            constants = np.array((94.5, 89.2, 88, 85.9, 84.2, 86.9, 83.3, 76.1)).reshape((-1, 1))
            coefficients = np.array((-1.3, 7.2, 7.7, 8, 8, 8, 8, 8)).reshape((-1, 1))
            array = array * coefficients + constants

            if powertrain_type == 'electric':
                # For electric cars, we add correction factors
                # We also add a 56 dB loud sound signal when the speed is below 20 km/h.
                correction = np.array((0, 1.7, 4.2, 15, 15, 15, 13.8, 0)).reshape((-1, 1))
                array -= correction
                array[:, cycle < 20] = 56
            else:
                array[:, cycle < 20] = 0
        else:
            # For non plugin-hybrids, apply electric engine noise coefficient up to 30 km/h
            # and combustion engine noise coefficients above 30 km/h
            electric = pn(cycle, 'electric')
            electric_mask = cycle < 30

            array = pn(cycle, 'combustion')
            array[:, electric_mask] = electric[:, electric_mask]
        return array
=======
        propulsion = np.zeros((8, self.cycle.shape[0]))

        # Noise sources are calculated for speeds above 20 km/h.
        if powertrain_type == "combustion":

            propulsion[0] = np.where(
                self.cycle >= 20, 94.5 - 1.3 * ((self.cycle - 70) / 70), 0
            )
            propulsion[1] = np.where(
                self.cycle >= 20, 89.2 + 7.2 * ((self.cycle - 70) / 70), 0
            )
            propulsion[2] = np.where(
                self.cycle >= 20, 88 + 7.7 * ((self.cycle - 70) / 70), 0
            )
            propulsion[3] = np.where(
                self.cycle >= 20, 85.9 + 8 * ((self.cycle - 70) / 70), 0
            )
            propulsion[4] = np.where(
                self.cycle >= 20, 84.2 + 8 * ((self.cycle - 70) / 70), 0
            )
            propulsion[5] = np.where(
                self.cycle >= 20, 86.9 + 8 * ((self.cycle - 70) / 70), 0
            )
            propulsion[6] = np.where(
                self.cycle >= 20, 83.3 + 8 * ((self.cycle - 70) / 70), 0
            )
            propulsion[7] = np.where(
                self.cycle >= 20, 76.1 + 8 * ((self.cycle - 70) / 70), 0
            )

        elif powertrain_type == "electric":
            # For electric cars, we add correction factors
            # We also add a 56 dB loud sound signal when the speed is below 20 km/h.

            propulsion[0] = np.where(
                self.cycle >= 20, 94.5 - 1.3 * ((self.cycle - 70) / 70), 56
            )
            propulsion[1] = np.where(
                self.cycle >= 20, (89.2 + 7.2 * ((self.cycle - 70) / 70)) - 1.7, 56
            )
            propulsion[2] = np.where(
                self.cycle >= 20, (88 + 7.7 * ((self.cycle - 70) / 70)) - 4.2, 56
            )
            propulsion[3] = np.where(
                self.cycle >= 20, (85.9 + 8 * ((self.cycle - 70) / 70)) - 15, 56
            )
            propulsion[4] = np.where(
                self.cycle >= 20, (84.2 + 8 * ((self.cycle - 70) / 70)) - 15, 56
            )
            propulsion[5] = np.where(
                self.cycle >= 20, (86.9 + 8 * ((self.cycle - 70) / 70)) - 15, 56
            )
            propulsion[6] = np.where(
                self.cycle >= 20, (83.3 + 8 * ((self.cycle - 70) / 70)) - 13.8, 56
            )
            propulsion[7] = np.where(
                self.cycle >= 20, 76.1 + 8 * ((self.cycle - 70) / 70), 56
            )

        else:
            # For non plugin-hybrids, apply electric engine noise coefficient up to 30 km/h
            # and combustion engine noise coefficients above 30 km/h
            propulsion[0] = np.where(
                self.cycle >= 30,
                94.5 - 1.3 * ((self.cycle - 70) / 70),
                np.where(
                    (self.cycle >= 20) & (self.cycle < 30),
                    94.5 - 1.3 * ((self.cycle - 70) / 70),
                    56,
                ),
            )
            propulsion[1] = np.where(
                self.cycle >= 30,
                89.2 + 7.2 * ((self.cycle - 70) / 70),
                np.where(
                    (self.cycle >= 20) & (self.cycle < 30),
                    (89.2 + 7.2 * ((self.cycle - 70) / 70)) - 1.7,
                    56,
                ),
            )
            propulsion[2] = np.where(
                self.cycle >= 30,
                88 + 7.7 * ((self.cycle - 70) / 70),
                np.where(
                    (self.cycle >= 20) & (self.cycle < 30),
                    (88 + 7.7 * ((self.cycle - 70) / 70)) - 4.2,
                    56,
                ),
            )
            propulsion[3] = np.where(
                self.cycle >= 30,
                85.9 + 8 * ((self.cycle - 70) / 70),
                np.where(
                    (self.cycle >= 20) & (self.cycle < 30),
                    (85.9 + 8 * ((self.cycle - 70) / 70)) - 15,
                    56,
                ),
            )
            propulsion[4] = np.where(
                self.cycle >= 30,
                84.2 + 8 * ((self.cycle - 70) / 70),
                np.where(
                    (self.cycle >= 20) & (self.cycle < 30),
                    (84.2 + 8 * ((self.cycle - 70) / 70)) - 15,
                    56,
                ),
            )
            propulsion[5] = np.where(
                self.cycle >= 30,
                86.9 + 8 * ((self.cycle - 70) / 70),
                np.where(
                    (self.cycle >= 20) & (self.cycle < 30),
                    (86.9 + 8 * ((self.cycle - 70) / 70)) - 15,
                    56,
                ),
            )
            propulsion[6] = np.where(
                self.cycle >= 30,
                83.3 + 8 * ((self.cycle - 70) / 70),
                np.where(
                    (self.cycle >= 20) & (self.cycle < 30),
                    (83.3 + 8 * ((self.cycle - 70) / 70)) - 13.8,
                    56,
                ),
            )
            propulsion[7] = np.where(
                self.cycle >= 30,
                76.1 + 8 * ((self.cycle - 70) / 70),
                np.where(
                    (self.cycle >= 20) & (self.cycle < 30),
                    76.1 + 8 * ((self.cycle - 70) / 70),
                    56,
                ),
            )

        return propulsion
>>>>>>> 83388f78

    def get_sound_power_per_compartment(self, powertrain_type):
        """
        Calculate sound energy (in J/s) over the driving cycle duration from sound power (in dB).
        The sound energy sums are further divided into `geographical compartments`: urban, suburban and rural.
        * *urban*: from 0 to 50 km/k
        * *suburban*: from 51 km/h to 80 km/h
        * *rural*: above 80 km/h

        :return: Sound energy (in Joules) per km driven, per geographical compartment.
        :rtype: numpy.array
        """

        # rolling noise, in dB, for each second of the driving cycle
        rolling = self.rolling_noise()
        # propulsion noise, in dB, for each second of the driving cycle
        propulsion = self.propulsion_noise(powertrain_type)

        # sum of rolling and propulsion noise sources
        total_noise = np.where(
            self.cycle != 0,
            10 * np.log10((10 ** (rolling / 10)) + (10 ** (propulsion / 10))),
            0,
        )

        # convert dBs to Watts (or J/s)
        sound_power = (10 ** -12) * (10 ** (total_noise / 10))

        distance = self.cycle.sum() / 3600

        # sum sound power over duration (J/s * s --> J) and divide by distance (--> J / km) and further
        # divide into compartments
        urban_sound = np.where(self.cycle <= 50, sound_power, 0).sum(axis=1) / distance
        suburban_sound = (
            np.where((self.cycle > 50) & (self.cycle <= 80), sound_power, 0).sum(axis=1)
            / distance
        )
        rural_sound = np.where(self.cycle > 80, sound_power, 0).sum(axis=1) / distance

        return np.array([urban_sound, suburban_sound, rural_sound])<|MERGE_RESOLUTION|>--- conflicted
+++ resolved
@@ -1,22 +1,25 @@
+"""
+.. module: noise_emissions.py
+
+"""
+
 import numpy as np
 import xarray
 
 
-<<<<<<< HEAD
 def pn(cycle, powertrain_type):
     cycle = np.array(cycle)
 
     # Noise sources are calculated for speeds above 20 km/h.
-    if powertrain_type in ('combustion', 'electric'):
-        array = np.tile(
-            (cycle - 70) / 70,
-            8
-        ).reshape((8, -1))
-        constants = np.array((94.5, 89.2, 88, 85.9, 84.2, 86.9, 83.3, 76.1)).reshape((-1, 1))
+    if powertrain_type in ("combustion", "electric"):
+        array = np.tile((cycle - 70) / 70, 8).reshape((8, -1))
+        constants = np.array((94.5, 89.2, 88, 85.9, 84.2, 86.9, 83.3, 76.1)).reshape(
+            (-1, 1)
+        )
         coefficients = np.array((-1.3, 7.2, 7.7, 8, 8, 8, 8, 8)).reshape((-1, 1))
         array = array * coefficients + constants
 
-        if powertrain_type == 'electric':
+        if powertrain_type == "electric":
             # For electric cars, we add correction factors
             # We also add a 56 dB loud sound signal when the speed is below 20 km/h.
             correction = np.array((0, 1.7, 4.2, 15, 15, 15, 13.8, 0)).reshape((-1, 1))
@@ -24,19 +27,13 @@
             array[:, cycle < 20] = 56
         else:
             array[:, cycle < 20] = 0
-=======
-def _(o):
-    """Add a trailing dimension to make input arrays broadcast correctly"""
-    if isinstance(o, (np.ndarray, xarray.DataArray)):
-        return np.expand_dims(o, -1)
->>>>>>> 83388f78
     else:
         # For non plugin-hybrids, apply electric engine noise coefficient up to 30 km/h
         # and combustion engine noise coefficients above 30 km/h
-        electric = pn(cycle, 'electric')
+        electric = pn(cycle, "electric")
         electric_mask = cycle < 30
 
-        array = pn(cycle, 'combustion')
+        array = pn(cycle, "combustion")
         array[:, electric_mask] = electric[:, electric_mask]
     return array
 
@@ -53,6 +50,7 @@
     """
 
     def __init__(self, cycle):
+
         self.cycle = cycle
 
     def rolling_noise(self):
@@ -60,100 +58,25 @@
         Model from CNOSSOS-EU project
         (http://publications.jrc.ec.europa.eu/repository/bitstream/JRC72550/cnossos-eu%20jrc%20reference%20report_final_on%20line%20version_10%20august%202012.pdf)
 
+
         :returns: A numpy array with rolling noise (dB) for each 8 octaves, per second of driving cycle
         :rtype: numpy.array
 
         """
-<<<<<<< HEAD
         cycle = np.array(self.cycle)
         array = np.tile(
-            np.log10(cycle / 70, out=np.zeros_like(cycle), where=(cycle != 0)),
-            8
+            np.log10(cycle / 70, out=np.zeros_like(cycle), where=(cycle != 0)), 8
         ).reshape((8, -1))
 
-        constants = np.array((79.7, 85.7, 84.5, 90.2, 97.3, 93.9, 84.1, 74.3)).reshape((-1, 1))
-        coefficients = np.array((30, 41.5, 38.9, 25.7, 32.5, 37.2, 39, 40)).reshape((-1, 1))
+        constants = np.array((79.7, 85.7, 84.5, 90.2, 97.3, 93.9, 84.1, 74.3)).reshape(
+            (-1, 1)
+        )
+        coefficients = np.array((30, 41.5, 38.9, 25.7, 32.5, 37.2, 39, 40)).reshape(
+            (-1, 1)
+        )
         array = array * coefficients + constants
         array[:, cycle < 20] = 0
         return array
-=======
-
-        rolling = np.zeros((8, self.cycle.shape[0]))
-        rolling[0] = np.where(
-            self.cycle >= 20,
-            79.7
-            + 30
-            * np.log10(
-                self.cycle / 70, out=np.zeros_like(self.cycle), where=(self.cycle != 0)
-            ),
-            0,
-        )
-        rolling[1] = np.where(
-            self.cycle >= 20,
-            85.7
-            + 41.5
-            * np.log10(
-                self.cycle / 70, out=np.zeros_like(self.cycle), where=(self.cycle != 0)
-            ),
-            0,
-        )
-        rolling[2] = np.where(
-            self.cycle >= 20,
-            84.5
-            + 38.9
-            * np.log10(
-                self.cycle / 70, out=np.zeros_like(self.cycle), where=(self.cycle != 0)
-            ),
-            0,
-        )
-        rolling[3] = np.where(
-            self.cycle >= 20,
-            90.2
-            + 25.7
-            * np.log10(
-                self.cycle / 70, out=np.zeros_like(self.cycle), where=(self.cycle != 0)
-            ),
-            0,
-        )
-        rolling[4] = np.where(
-            self.cycle >= 20,
-            97.3
-            + 32.5
-            * np.log10(
-                self.cycle / 70, out=np.zeros_like(self.cycle), where=(self.cycle != 0)
-            ),
-            0,
-        )
-        rolling[5] = np.where(
-            self.cycle >= 20,
-            93.9
-            + 37.2
-            * np.log10(
-                self.cycle / 70, out=np.zeros_like(self.cycle), where=(self.cycle != 0)
-            ),
-            0,
-        )
-        rolling[6] = np.where(
-            self.cycle >= 20,
-            84.1
-            + 39
-            * np.log10(
-                self.cycle / 70, out=np.zeros_like(self.cycle), where=(self.cycle != 0)
-            ),
-            0,
-        )
-        rolling[7] = np.where(
-            self.cycle >= 20,
-            74.3
-            + 40
-            * np.log10(
-                self.cycle / 70, out=np.zeros_like(self.cycle), where=(self.cycle != 0)
-            ),
-            0,
-        )
-
-        return rolling
->>>>>>> 83388f78
 
     def propulsion_noise(self, powertrain_type):
         """Calculate noise from propulsion engine and gearbox.
@@ -164,23 +87,23 @@
         :rtype: numpy.array
 
         """
-<<<<<<< HEAD
         cycle = np.array(self.cycle)
 
         # Noise sources are calculated for speeds above 20 km/h.
-        if powertrain_type in ('combustion', 'electric'):
-            array = np.tile(
-                (cycle - 70) / 70,
-                8
-            ).reshape((8, -1))
-            constants = np.array((94.5, 89.2, 88, 85.9, 84.2, 86.9, 83.3, 76.1)).reshape((-1, 1))
+        if powertrain_type in ("combustion", "electric"):
+            array = np.tile((cycle - 70) / 70, 8).reshape((8, -1))
+            constants = np.array(
+                (94.5, 89.2, 88, 85.9, 84.2, 86.9, 83.3, 76.1)
+            ).reshape((-1, 1))
             coefficients = np.array((-1.3, 7.2, 7.7, 8, 8, 8, 8, 8)).reshape((-1, 1))
             array = array * coefficients + constants
 
-            if powertrain_type == 'electric':
+            if powertrain_type == "electric":
                 # For electric cars, we add correction factors
                 # We also add a 56 dB loud sound signal when the speed is below 20 km/h.
-                correction = np.array((0, 1.7, 4.2, 15, 15, 15, 13.8, 0)).reshape((-1, 1))
+                correction = np.array((0, 1.7, 4.2, 15, 15, 15, 13.8, 0)).reshape(
+                    (-1, 1)
+                )
                 array -= correction
                 array[:, cycle < 20] = 56
             else:
@@ -188,150 +111,12 @@
         else:
             # For non plugin-hybrids, apply electric engine noise coefficient up to 30 km/h
             # and combustion engine noise coefficients above 30 km/h
-            electric = pn(cycle, 'electric')
+            electric = pn(cycle, "electric")
             electric_mask = cycle < 30
 
-            array = pn(cycle, 'combustion')
+            array = pn(cycle, "combustion")
             array[:, electric_mask] = electric[:, electric_mask]
         return array
-=======
-        propulsion = np.zeros((8, self.cycle.shape[0]))
-
-        # Noise sources are calculated for speeds above 20 km/h.
-        if powertrain_type == "combustion":
-
-            propulsion[0] = np.where(
-                self.cycle >= 20, 94.5 - 1.3 * ((self.cycle - 70) / 70), 0
-            )
-            propulsion[1] = np.where(
-                self.cycle >= 20, 89.2 + 7.2 * ((self.cycle - 70) / 70), 0
-            )
-            propulsion[2] = np.where(
-                self.cycle >= 20, 88 + 7.7 * ((self.cycle - 70) / 70), 0
-            )
-            propulsion[3] = np.where(
-                self.cycle >= 20, 85.9 + 8 * ((self.cycle - 70) / 70), 0
-            )
-            propulsion[4] = np.where(
-                self.cycle >= 20, 84.2 + 8 * ((self.cycle - 70) / 70), 0
-            )
-            propulsion[5] = np.where(
-                self.cycle >= 20, 86.9 + 8 * ((self.cycle - 70) / 70), 0
-            )
-            propulsion[6] = np.where(
-                self.cycle >= 20, 83.3 + 8 * ((self.cycle - 70) / 70), 0
-            )
-            propulsion[7] = np.where(
-                self.cycle >= 20, 76.1 + 8 * ((self.cycle - 70) / 70), 0
-            )
-
-        elif powertrain_type == "electric":
-            # For electric cars, we add correction factors
-            # We also add a 56 dB loud sound signal when the speed is below 20 km/h.
-
-            propulsion[0] = np.where(
-                self.cycle >= 20, 94.5 - 1.3 * ((self.cycle - 70) / 70), 56
-            )
-            propulsion[1] = np.where(
-                self.cycle >= 20, (89.2 + 7.2 * ((self.cycle - 70) / 70)) - 1.7, 56
-            )
-            propulsion[2] = np.where(
-                self.cycle >= 20, (88 + 7.7 * ((self.cycle - 70) / 70)) - 4.2, 56
-            )
-            propulsion[3] = np.where(
-                self.cycle >= 20, (85.9 + 8 * ((self.cycle - 70) / 70)) - 15, 56
-            )
-            propulsion[4] = np.where(
-                self.cycle >= 20, (84.2 + 8 * ((self.cycle - 70) / 70)) - 15, 56
-            )
-            propulsion[5] = np.where(
-                self.cycle >= 20, (86.9 + 8 * ((self.cycle - 70) / 70)) - 15, 56
-            )
-            propulsion[6] = np.where(
-                self.cycle >= 20, (83.3 + 8 * ((self.cycle - 70) / 70)) - 13.8, 56
-            )
-            propulsion[7] = np.where(
-                self.cycle >= 20, 76.1 + 8 * ((self.cycle - 70) / 70), 56
-            )
-
-        else:
-            # For non plugin-hybrids, apply electric engine noise coefficient up to 30 km/h
-            # and combustion engine noise coefficients above 30 km/h
-            propulsion[0] = np.where(
-                self.cycle >= 30,
-                94.5 - 1.3 * ((self.cycle - 70) / 70),
-                np.where(
-                    (self.cycle >= 20) & (self.cycle < 30),
-                    94.5 - 1.3 * ((self.cycle - 70) / 70),
-                    56,
-                ),
-            )
-            propulsion[1] = np.where(
-                self.cycle >= 30,
-                89.2 + 7.2 * ((self.cycle - 70) / 70),
-                np.where(
-                    (self.cycle >= 20) & (self.cycle < 30),
-                    (89.2 + 7.2 * ((self.cycle - 70) / 70)) - 1.7,
-                    56,
-                ),
-            )
-            propulsion[2] = np.where(
-                self.cycle >= 30,
-                88 + 7.7 * ((self.cycle - 70) / 70),
-                np.where(
-                    (self.cycle >= 20) & (self.cycle < 30),
-                    (88 + 7.7 * ((self.cycle - 70) / 70)) - 4.2,
-                    56,
-                ),
-            )
-            propulsion[3] = np.where(
-                self.cycle >= 30,
-                85.9 + 8 * ((self.cycle - 70) / 70),
-                np.where(
-                    (self.cycle >= 20) & (self.cycle < 30),
-                    (85.9 + 8 * ((self.cycle - 70) / 70)) - 15,
-                    56,
-                ),
-            )
-            propulsion[4] = np.where(
-                self.cycle >= 30,
-                84.2 + 8 * ((self.cycle - 70) / 70),
-                np.where(
-                    (self.cycle >= 20) & (self.cycle < 30),
-                    (84.2 + 8 * ((self.cycle - 70) / 70)) - 15,
-                    56,
-                ),
-            )
-            propulsion[5] = np.where(
-                self.cycle >= 30,
-                86.9 + 8 * ((self.cycle - 70) / 70),
-                np.where(
-                    (self.cycle >= 20) & (self.cycle < 30),
-                    (86.9 + 8 * ((self.cycle - 70) / 70)) - 15,
-                    56,
-                ),
-            )
-            propulsion[6] = np.where(
-                self.cycle >= 30,
-                83.3 + 8 * ((self.cycle - 70) / 70),
-                np.where(
-                    (self.cycle >= 20) & (self.cycle < 30),
-                    (83.3 + 8 * ((self.cycle - 70) / 70)) - 13.8,
-                    56,
-                ),
-            )
-            propulsion[7] = np.where(
-                self.cycle >= 30,
-                76.1 + 8 * ((self.cycle - 70) / 70),
-                np.where(
-                    (self.cycle >= 20) & (self.cycle < 30),
-                    76.1 + 8 * ((self.cycle - 70) / 70),
-                    56,
-                ),
-            )
-
-        return propulsion
->>>>>>> 83388f78
 
     def get_sound_power_per_compartment(self, powertrain_type):
         """
@@ -340,6 +125,7 @@
         * *urban*: from 0 to 50 km/k
         * *suburban*: from 51 km/h to 80 km/h
         * *rural*: above 80 km/h
+
 
         :return: Sound energy (in Joules) per km driven, per geographical compartment.
         :rtype: numpy.array
