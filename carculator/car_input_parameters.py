--- conflicted
+++ resolved
@@ -1,12 +1,3 @@
-<<<<<<< HEAD
-"""
-.. module: car_input_parameters.py
-
-"""
-
-=======
-from .default_parameters import DEFAULT, EXTRA
->>>>>>> cd6cc8fd
 from klausen import NamedParameters
 from pathlib import Path
 import os
@@ -55,7 +46,6 @@
 
     """
 
-<<<<<<< HEAD
     def __init__(self, parameters=None, extra=None):
         """Create a `klausen <https://github.com/cmutel/klausen>`__ model with the car input parameters."""
         super().__init__(None)
@@ -75,19 +65,6 @@
                     type(extra)
                 )
             )
-=======
-    def __init__(self):
-        """Create a `klausen <https://github.com/cmutel/klausen>`__ model with the car input parameters."""
-        super().__init__(None)
-
-        parameters = DEFAULT
-        extra = EXTRA
-
-        # Ensure parameters are of valid type
-        if not isinstance(parameters, dict) or not isinstance(extra, set):
-            print("It seems that the passed parameters are not of dictionary type")
-            sys.exit(1)
->>>>>>> cd6cc8fd
 
         self.sizes = sorted(
             {size for o in parameters.values() for size in o.get("sizes", [])}
