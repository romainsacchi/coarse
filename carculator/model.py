from itertools import product

import numpy as np
import yaml
from carculator_utils.energy_consumption import EnergyConsumptionModel
from carculator_utils.model import VehicleModel

from . import DATA_DIR


class CarModel(VehicleModel):
    """
    This class represents the entirety of the vehicles considered, with useful attributes, such as an array that stores
    all the vehicles parameters.

    :ivar array: multi-dimensional numpy-like array that contains parameters' value(s)
    :ivar cycle: name of a driving cycle, or custom driving cycle
    :ivar gradient: series of gradients, for each second of the driving cycle
    :ivar energy_storage: dictionary with selection of battery chemistry for each powertrain

    """

    def set_all(self):
        """
        This method runs a series of other methods to obtain the tank-to-wheel energy requirement, efficiency
        of the car, costs, etc.

        :meth:`set_component_masses()`, :meth:`set_car_masses()` and :meth:`set_power_parameters()` are interdependent.
        `powertrain_mass` depends on `power`, `curb_mass` is affected by changes in `powertrain_mass`,
        `combustion engine mass` and `electric engine mass`, and `power` is a function of `curb_mass`.
        The current solution is to loop through the methods until the increment in driving mass is
        inferior to 0.1%.

        :param drop_hybrids: boolean. True by default. If False, the underlying vehicles used to build plugin-hybrid
                vehicles remain present in the array.
        :param electric_utility_factor: array. If an array is passed, its values are used to override the
                electric utility factor for plugin hybrid vehicles. If not, this factor is calculated using a relation
                described in `set_electric_utility_factor()`

        :returns: Does not return anything. Modifies ``self.array`` in place.

        """

        self.ecm = EnergyConsumptionModel(
            vehicle_type="car",
            vehicle_size=list(self.array.coords["size"].values),
            powertrains=list(self.array.coords["powertrain"].values),
            cycle=self.cycle,
            gradient=self.gradient,
            country=self.country,
        )

        diff = 1.0

        while diff > 0.00001:
            old_driving_mass = self["driving mass"].sum().values
            self.set_vehicle_mass()
            self.set_power_parameters()
            self.set_component_masses()
            self.set_auxiliaries()
            self.set_power_battery_properties()
            self.set_battery_properties()
            self.set_energy_stored_properties()
            self.set_recuperation()

            if "FCEV" in self.array.powertrain.values:
                self.set_fuel_cell_power()
                self.set_fuel_cell_mass()

            # if user-provided values are passed,
            # they override the default values
            if "capacity" in self.energy_storage:
                self.override_battery_capacity()

            diff = (self["driving mass"].sum().values - old_driving_mass) / self[
                "driving mass"
            ].sum()

        self.calculate_ttw_energy()
        self.set_ttw_efficiency()

        self.set_range()

        if self.target_range:
            self.override_range()

        self.set_share_recuperated_energy()
        self.set_battery_fuel_cell_replacements()
        self.adjust_cost()

        self.set_electric_utility_factor()
        self.set_electricity_consumption()
        self.set_costs()
        self.set_hot_emissions()
        self.set_particulates_emission()
        self.set_noise_emissions()
        self.set_vehicle_mass()
        self.create_PHEV()
        if self.drop_hybrids:
            self.drop_hybrid()

        self.remove_energy_consumption_from_unavailable_vehicles()

    def set_battery_chemistry(self):
        # override default values for batteries
        # if provided by the user
        for x in product(
            ["BEV", "PHEV-e", "HEV-d", "HEV-p", "FCEV"],
            self.array.coords["size"].values,
            self.array.year.values,
        ):
            if x not in self.energy_storage["electric"]:
                self.energy_storage["electric"][x] = "NMC-622"

        if "origin" not in self.energy_storage:
            self.energy_storage.update({"origin": "CN"})

    def adjust_cost(self) -> None:
        """
        This method adjusts costs of energy storage over time, to correct for the overly optimistic linear
        interpolation between years.

        """

        n_iterations = self.array.shape[-1]
        n_year = len(self.array.year.values)

        # If uncertainty is not considered, the cost factor equals 1.
        # Otherwise, a variability of +/-30% is added.

        if n_iterations == 1:
            cost_factor = 1
        else:
            if "reference" in self.array.value.values.tolist():
                cost_factor = np.ones((n_iterations, 1))
            else:
                cost_factor = np.random.triangular(0.7, 1, 1.3, (n_iterations, 1))

        # Correction of hydrogen tank cost, per kg
        # Correction of fuel cell stack cost, per kW
        if "FCEV" in self.array.powertrain:
            self.array.loc[
                dict(powertrain="FCEV", parameter="fuel tank cost per kg")
            ] = np.reshape(
                (1.078e58 * np.exp(-6.32e-2 * self.array.year.values) + 3.43e2)
                * cost_factor,
                (1, n_year, n_iterations),
            )

            self.array.loc[
                dict(powertrain="FCEV", parameter="fuel tank cost per kg")
            ] = np.reshape(
                (3.15e66 * np.exp(-7.35e-2 * self.array.year.values) + 2.39e1)
                * cost_factor,
                (1, n_year, n_iterations),
            )

        # Correction of energy battery system cost, per kWh
        list_batt = [
            i
            for i in ["BEV", "PHEV-e", "PHEV-c-p", "PHEV-c-d"]
            if i in self.array.powertrain
        ]
        if len(list_batt) > 0:
            self.array.loc[
                dict(powertrain=list_batt, parameter="energy battery cost per kWh")
            ] = np.reshape(
                (2.75e86 * np.exp(-9.61e-2 * self.array.year.values) + 5.059e1)
                * cost_factor,
                (1, 1, n_year, n_iterations),
            )

        # Correction of power battery system cost, per kW
        list_pwt = [
            i
            for i in [
                "ICEV-p",
                "ICEV-d",
                "ICEV-g",
                "PHEV-c-p",
                "PHEV-c-d",
                "FCEV",
                "HEV-p",
                "HEV-d",
            ]
            if i in self.array.powertrain
        ]

        if len(list_pwt) > 0:
            self.array.loc[
                dict(powertrain=list_pwt, parameter="power battery cost per kW")
            ] = np.reshape(
                (8.337e40 * np.exp(-4.49e-2 * self.array.year.values) + 11.17)
                * cost_factor,
                (1, 1, n_year, n_iterations),
            )

        # Correction of combustion powertrain cost for ICEV-g
        if "ICEV-g" in self.array.powertrain:
            self.array.loc[
                dict(powertrain="ICEV-g", parameter="combustion powertrain cost per kW")
            ] = np.clip(
                np.reshape(
                    (5.92e160 * np.exp(-0.1819 * self.array.year.values) + 26.76)
                    * cost_factor,
                    (1, n_year, n_iterations),
                ),
                None,
                100,
            )

    def calculate_ttw_energy(self) -> None:
        """
        This method calculates the energy required to operate auxiliary services as well
        as to move the car. The sum is stored under the parameter label "TtW energy" in :attr:`self.array`.

        """

        self.energy = self.ecm.motive_energy_per_km(
            driving_mass=self["driving mass"],
            rr_coef=self["rolling resistance coefficient"],
            drag_coef=self["aerodynamic drag coefficient"],
            frontal_area=self["frontal area"],
            electric_motor_power=self["electric power"],
            engine_power=self["power"],
            recuperation_efficiency=self["recuperation efficiency"],
            aux_power=self["auxiliary power demand"],
            battery_charge_eff=self["battery charge efficiency"],
            battery_discharge_eff=self["battery discharge efficiency"],
            fuel_cell_system_efficiency=self["fuel cell system efficiency"],
        )

        self.energy = self.energy.assign_coords(
            {
                "powertrain": self.array.powertrain,
                "year": self.array.year,
                "size": self.array.coords["size"],
                "value": self.array.coords["value"],
            }
        )

        if self.energy_consumption:
            self.override_ttw_energy()

        distance = self.energy.sel(parameter="velocity").sum(dim="second") / 1000

        self["transmission efficiency"] = (
            np.ma.array(
                self.energy.loc[dict(parameter="transmission efficiency")],
                mask=self.energy.loc[dict(parameter="power load")] == 0,
            )
            .mean(axis=0)
            .T
        )

        self["engine efficiency"] = (
            (
                (self.energy.sel(parameter="motive energy at wheels").sum(dim="second"))
                / (self.energy.sel(parameter="motive energy").sum(dim="second"))
            ).T
            / self["transmission efficiency"]
            / np.where(
                self["fuel cell system efficiency"] > 0,
                self["fuel cell system efficiency"],
                1,
            )
        )

        _o = lambda x: np.where((x == 0) | (x == np.nan), 1, x)

        if self.engine_efficiency is not None:
            print("Engine efficiency is being overridden.")
            for key, val in self.engine_efficiency.items():
                pwt, size, year = key
                if (
                    (val is not None)
                    & (pwt in self.array.powertrain.values)
                    & (year in self.array.year.values)
                    & (size in self.array["size"].values)
                ):
                    self.array.loc[
                        dict(
                            powertrain=pwt,
                            size=size,
                            year=year,
                            parameter="engine efficiency",
                        )
                    ] = float(val)

                    self.energy.loc[
                        dict(
                            powertrain=pwt,
                            size=size,
                            year=year,
                            parameter="engine efficiency",
                        )
                    ] = float(val) * np.where(
                        self.energy.loc[
                            dict(
                                parameter="power load",
                                powertrain=pwt,
                                size=size,
                                year=year,
                            )
                        ]
                        == 0,
                        0,
                        1,
                    )

                    self.energy.loc[
                        dict(
                            powertrain=pwt,
                            size=size,
                            year=year,
                            parameter="motive energy",
                        )
                    ] = self.energy.loc[
                        dict(
                            powertrain=pwt,
                            size=size,
                            year=year,
                            parameter="motive energy at wheels",
                        )
                    ] / (
                        _o(
                            self.energy.loc[
                                dict(
                                    powertrain=pwt,
                                    size=size,
                                    year=year,
                                    parameter="engine efficiency",
                                )
                            ]
                        )
                        * _o(
                            self.energy.loc[
                                dict(
                                    powertrain=pwt,
                                    size=size,
                                    year=year,
                                    parameter="transmission efficiency",
                                )
                            ]
                        )
                        * _o(
                            self.array.loc[
                                dict(
                                    powertrain=pwt,
                                    size=size,
                                    year=year,
                                    parameter="fuel cell system efficiency",
                                )
                            ]
                        )
                    )

        if self.transmission_efficiency is not None:
            print("Transmission efficiency is being overridden.")
            for key, val in self.transmission_efficiency.items():
                pwt, size, year = key

                if (
                    (val is not None)
                    & (pwt in self.array.powertrain.values)
                    & (year in self.array.year.values)
                    & (size in self.array["size"].values)
                ):
                    self.array.loc[
                        dict(
                            powertrain=pwt,
                            size=size,
                            year=year,
                            parameter="transmission efficiency",
                        )
                    ] = float(val)

                    self.energy.loc[
                        dict(
                            powertrain=pwt,
                            size=size,
                            year=year,
                            parameter="transmission efficiency",
                        )
                    ] = float(val) * np.where(
                        self.energy.loc[
                            dict(
                                parameter="power load",
                                powertrain=pwt,
                                size=size,
                                year=year,
                            )
                        ]
                        == 0,
                        0,
                        1,
                    )

                    self.energy.loc[
                        dict(
                            powertrain=pwt,
                            size=size,
                            year=year,
                            parameter="motive energy",
                        )
                    ] = self.energy.loc[
                        dict(
                            powertrain=pwt,
                            size=size,
                            year=year,
                            parameter="motive energy at wheels",
                        )
                    ] / (
                        _o(
                            self.energy.loc[
                                dict(
                                    powertrain=pwt,
                                    size=size,
                                    year=year,
                                    parameter="engine efficiency",
                                )
                            ]
                        )
                        * _o(
                            self.energy.loc[
                                dict(
                                    powertrain=pwt,
                                    size=size,
                                    year=year,
                                    parameter="transmission efficiency",
                                )
                            ]
                        )
                        * _o(
                            self.array.loc[
                                dict(
                                    powertrain=pwt,
                                    size=size,
                                    year=year,
                                    parameter="fuel cell system efficiency",
                                )
                            ]
                        )
                    )

        self["TtW energy"] = (
            self.energy.sel(
<<<<<<< HEAD
                parameter=["motive energy", "auxiliary energy"]
=======
                parameter=[
                    "motive energy",
                    "auxiliary energy",
                ]
>>>>>>> c77d12c0
            ).sum(dim=["second", "parameter"])
            / distance
        ).T

        # saved_TtW_energy_by_recuperation = recuperated energy * electric motor efficiency * electric transmission efficency / (engine efficiency * transmission efficiency)

        self["TtW energy"] += (
            (
                self.energy.sel(parameter="recuperated energy").sum(dim="second")
                / distance
            ).T
            * self.array.sel(parameter="engine efficiency")
            * self.array.sel(parameter="transmission efficiency")
            / (
                self["engine efficiency"]
                * self["transmission efficiency"]
                * np.where(
                    self["fuel cell system efficiency"] == 0,
                    1,
                    self["fuel cell system efficiency"],
                )
            )
        )

        self["TtW energy, combustion mode"] = self["TtW energy"] * (
            self["combustion power share"] > 0
        )
        self["TtW energy, electric mode"] = self["TtW energy"] * (
            self["combustion power share"] == 0
        )

        self["auxiliary energy"] = (
            self.energy.sel(parameter="auxiliary energy").sum(dim="second") / distance
        ).T

    def set_vehicle_mass(self) -> None:
        """
        Define ``curb mass``, ``driving mass``, and ``total cargo mass``.

            * `curb mass <https://en.wikipedia.org/wiki/Curb_weight>`__ is the mass of the vehicle and fuel, without people or cargo.
            * ``total cargo mass`` is the mass of the cargo and passengers.
            * ``driving mass`` is the ``curb mass`` plus ``total cargo mass``.

        .. note::
            driving mass = total cargo mass + driving mass

        """

        self["curb mass"] = self["glider base mass"] * (1 - self["lightweighting"])

        curb_mass_includes = [
            "fuel mass",
            "charger mass",
            "converter mass",
            "inverter mass",
            "power distribution unit mass",
            # Updates with set_components_mass
            "combustion engine mass",
            # Updates with set_components_mass
            "electric engine mass",
            # Updates with set_components_mass
            "powertrain mass",
            "fuel cell stack mass",
            "fuel cell ancillary BoP mass",
            "fuel cell essential BoP mass",
            "battery cell mass",
            "battery BoP mass",
            "fuel tank mass",
        ]

        self["curb mass"] += self[curb_mass_includes].sum(axis=2)

        if self.target_mass:
            self.override_vehicle_mass()

        self["total cargo mass"] = (
            self["average passengers"] * self["average passenger mass"]
            + self["cargo mass"]
        )
        self["driving mass"] = self["curb mass"] + self["total cargo mass"]

    def set_electric_utility_factor(self) -> None:
        """Set the electric utility factor according to a sampled values in Germany (ICTT 2022)
        https://theicct.org/wp-content/uploads/2022/06/real-world-phev-use-jun22-1.pdf

        Real-world range in simulation 20 km 30 km 40 km 50 km 60 km 70 km 80 km
        Observed UF for Germany (Sample-size weighted regression ± 2 standard errors)
        Observed UF private (in %) 30±2 41±2 50±3 58±3 65±3 71±3 75±3

        which correlated the share of km driven in electric-mode to
        the capacity of the battery
        (the range that can be driven in battery-depleting mode).

        The argument `uf` is used to override this relation, if needed.
        `uf` must be a ratio between 0 and .75, for each."""

        if "PHEV-e" in self.array.coords["powertrain"].values:
            if self.electric_utility_factor is None:
                self.array.loc[
                    dict(powertrain="PHEV-e", parameter="electric utility factor")
                ] = np.clip(
                    np.interp(
                        self.array.loc[dict(powertrain="PHEV-e", parameter="range")],
                        [0, 20, 30, 40, 50, 60, 70, 80, 100, 120, 200],
                        [0, 0.13, 0.18, 0.23, 0.28, 0.30, 0.35, 0.40, 0.45, 0.5, 0.75],
                    ),
                    0,
                    0.75,
                )
            else:
                for key, val in self.electric_utility_factor.items():
                    if (
                        "PHEV-e" in self.array.powertrain.values
                        and key in self.array.year.values
                    ):
                        self.array.loc[
                            dict(
                                powertrain="PHEV-e",
                                parameter="electric utility factor",
                                year=key,
                            )
                        ] = val

    def set_costs(self) -> None:
        """
        Calculate the different cost types.
        :return:
        """
        self["glider cost"] = (
            self["glider base mass"] * self["glider cost slope"]
            + self["glider cost intercept"]
        )
        self["lightweighting cost"] = (
            self["glider base mass"]
            * self["lightweighting"]
            * self["glider lightweighting cost per kg"]
        )
        self["electric powertrain cost"] = (
            self["electric powertrain cost per kW"] * self["electric power"]
        )
        self["combustion powertrain cost"] = (
            self["combustion power"] * self["combustion powertrain cost per kW"]
        )
        self["fuel cell cost"] = self["fuel cell power"] * self["fuel cell cost per kW"]
        self["power battery cost"] = (
            self["battery power"] * self["power battery cost per kW"]
        )
        self["energy battery cost"] = (
            self["energy battery cost per kWh"] * self["electric energy stored"]
        )
        self["fuel tank cost"] = self["fuel tank cost per kg"] * self["fuel mass"]
        # Per km
        self["energy cost"] = self["energy cost per kWh"] * self["TtW energy"] / 3600

        # For battery, need to divide cost of electricity
        # at battery by efficiency of charging
        # to get costs at the "wall socket".

        _ = lambda x: np.where(x == 0, 1, x)
        self["energy cost"] /= _(self["battery charge efficiency"])

        self["component replacement cost"] = (
            self["energy battery cost"] * self["battery lifetime replacements"]
            + self["fuel cell cost"] * self["fuel cell lifetime replacements"]
        )

        with open(DATA_DIR / "purchase_cost_params.yaml", "r") as stream:
            to_markup = yaml.safe_load(stream)["markup"]

        self[to_markup] *= self["markup factor"]

        # calculate costs per km:
        self["lifetime"] = self["lifetime kilometers"] / self["kilometers per year"]

        with open(DATA_DIR / "purchase_cost_params.yaml", "r") as stream:
            purchase_cost_params = yaml.safe_load(stream)["purchase"]

        self["purchase cost"] = self[purchase_cost_params].sum(axis=2)
        # per km
        amortisation_factor = self["interest rate"] + (
            self["interest rate"]
            / (
                (np.array(1) + self["interest rate"]) ** self["lifetime kilometers"]
                - np.array(1)
            )
        )
        self["amortised purchase cost"] = (
            self["purchase cost"] * amortisation_factor / self["kilometers per year"]
        )

        # per km
        self["maintenance cost"] = (
            self["maintenance cost per glider cost"]
            * self["glider cost"]
            / self["kilometers per year"]
        )

        # simple assumption that component replacement
        # occurs at half of life.
        self["amortised component replacement cost"] = (
            (
                self["component replacement cost"]
                * (
                    (np.array(1) - self["interest rate"]) ** self["lifetime kilometers"]
                    / 2
                )
            )
            * amortisation_factor
            / self["kilometers per year"]
        )

        self["total cost per km"] = (
            self["energy cost"]
            + self["amortised purchase cost"]
            + self["maintenance cost"]
            + self["amortised component replacement cost"]
        )

    def remove_energy_consumption_from_unavailable_vehicles(self):
        """
        This method sets the energy consumption of vehicles that are not available to zero.
        """

        # we flag cars that have a range inferior to 100 km
        # and also BEVs, PHEVs and FCEVs from before 2013
        self["TtW energy"] = np.where((self["range"] < 100), 0, self["TtW energy"])

        pwts = [
            pt
            for pt in [
                "BEV",
                "PHEV-e",
                "PHEV-c-p",
                "PHEV-c-d",
                "FCEV",
                "PHEV-p",
                "PHEV-d",
                "HEV-d",
                "HEV-p",
            ]
            if pt in self.array.coords["powertrain"].values
        ]

        years = [y for y in self.array.year.values if y < 2013]

        if years:
            self.array.loc[
                dict(
                    parameter="TtW energy",
                    powertrain=pwts,
                    year=years,
                )
            ] = 0

        # and also Micro cars other than BEVs
        if "Micro" in self.array.coords["size"].values:
            self.array.loc[
                dict(
                    parameter="TtW energy",
                    powertrain=[
                        pt
                        for pt in [
                            "PHEV-e",
                            "PHEV-c-p",
                            "PHEV-c-d",
                            "FCEV",
                            "PHEV-p",
                            "PHEV-d",
                            "HEV-d",
                            "HEV-p",
                            "ICEV-p",
                            "ICEV-d",
                            "ICEV-g",
                        ]
                        if pt in self.array.coords["powertrain"].values
                    ],
                    size="Micro",
                )
            ] = 0

            # replace Nans with zeros
            self.array.loc[dict(size="Micro")] = self.array.loc[
                dict(size="Micro")
            ].fillna(0)

        if "BEV" in self.array.coords["powertrain"].values:
            # set the `TtW energy` of BEV vehicles before 2010 to zero
            self.array.loc[
                dict(
                    powertrain="BEV",
                    year=slice(None, 2010),
                    parameter="TtW energy",
                )
            ] = 0<|MERGE_RESOLUTION|>--- conflicted
+++ resolved
@@ -445,14 +445,10 @@
 
         self["TtW energy"] = (
             self.energy.sel(
-<<<<<<< HEAD
-                parameter=["motive energy", "auxiliary energy"]
-=======
                 parameter=[
                     "motive energy",
                     "auxiliary energy",
                 ]
->>>>>>> c77d12c0
             ).sum(dim=["second", "parameter"])
             / distance
         ).T
