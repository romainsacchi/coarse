--- conflicted
+++ resolved
@@ -112,13 +112,8 @@
             self.array.coords["size"].values,
             self.array.year.values,
         ):
-<<<<<<< HEAD
-            if x not in self.energy_storage["electric"]:
-                self.energy_storage["electric"][x] = "NMC-622"
-=======
             if x not in self.energy_storage.get("electric", {}):
                 self.energy_storage["electric"].update({x: "NMC-622"})
->>>>>>> 4b181da3
 
         if "origin" not in self.energy_storage:
             self.energy_storage.update({"origin": "CN"})
